import { SuiClient } from '@mysten/sui/client';
import { SealClient } from '@mysten/seal';
import { WalrusClient } from '@mysten/walrus';
import { bcs } from '@mysten/sui/bcs';
import { Signer } from '@mysten/sui/cryptography';
import { getFullnodeUrl } from '@mysten/sui/client';
import { Ed25519Keypair } from '@mysten/sui/keypairs/ed25519';

import { GenericContainer, Network } from 'testcontainers';
import path from 'path';

import { SuiStackMessagingClient } from '../src/client';
import { WalrusStorageAdapter } from '../src/storage/adapters/walrus/walrus';

import * as channelModule from '../src/contracts/sui_stack_messaging/channel';
import * as memberCapModule from '../src/contracts/sui_stack_messaging/member_cap';
import * as messageModule from '../src/contracts/sui_stack_messaging/message';
import { StorageAdapter, StorageOptions } from '../src/storage/adapters/storage';
import { getTestConfig, validateTestEnvironment, TestConfig } from './test-config';
import { SuiGrpcClient } from '@mysten/sui-grpc';
import { Experimental_BaseClient } from '@mysten/sui/dist/cjs/experimental';

// --- Constants ---

export const TestConstants = {
	// Note: The new auth system uses TypeName-based permissions instead of role-based permissions
	// Permissions are now managed through the Auth struct with VecMap<ID, VecSet<TypeName>>
	PERMISSIONS: {
		// These are the permission types available in the new system
		EDIT_PERMISSIONS: 'EditPermissions',
		SIMPLE_MESSENGER: 'SimpleMessenger',
		EDIT_ENCRYPTION_KEY: 'EditEncryptionKey',
		EDIT_CONFIG: 'EditConfig',
	},
};

// --- Test Environment Setup ---

export interface TestEnvironmentSetup {
	config: TestConfig;
	suiClient: SuiClient;
	suiGrpcClient?: SuiGrpcClient;
	signer: Signer;
	packageId: string;
	cleanup?: () => Promise<void>;
}

/**
 * Sets up the test environment based on the TEST_ENVIRONMENT variable.
 * For localnet: Sets up Docker containers and deploys the package
 * For testnet: Uses existing testnet infrastructure
 */
export async function setupTestEnvironment(): Promise<TestEnvironmentSetup> {
	// Validate environment variables
	validateTestEnvironment();

	const config = getTestConfig();

	if (config.environment === 'localnet') {
		return await setupLocalnetEnvironment(config);
	} else {
		return await setupTestnetEnvironment(config);
	}
}

async function setupLocalnetEnvironment(config: TestConfig): Promise<TestEnvironmentSetup> {
	const SUI_TOOLS_TAG =
		process.env.SUI_TOOLS_TAG ||
		(process.arch === 'arm64'
			? 'e4d7ef827d609d606907969372bb30ff4c10d60a-arm64'
			: 'e4d7ef827d609d606907969372bb30ff4c10d60a');

	// Start Docker network
	const dockerNetwork = await new Network().start();

	// Start PostgreSQL container
	const pg = await new GenericContainer('postgres')
		.withEnvironment({
			POSTGRES_USER: 'postgres',
			POSTGRES_PASSWORD: 'postgrespw',
			POSTGRES_DB: 'sui_indexer_v2',
		})
		.withCommand(['-c', 'max_connections=500'])
		.withExposedPorts(5432)
		.withNetwork(dockerNetwork)
		.start();

	// Start Sui local node
	const suiLocalNode = await new GenericContainer(`mysten/sui-tools:${SUI_TOOLS_TAG}`)
		.withCommand([
			'sui',
			'start',
			'--with-faucet',
			'--force-regenesis',
			'--with-indexer',
			'--pg-port',
			'5432',
			'--pg-db-name',
			'sui_indexer_v2',
			'--pg-host',
			pg.getIpAddress(dockerNetwork.getName()),
			'--pg-user',
			'postgres',
			'--pg-password',
			'postgrespw',
			'--with-graphql',
		])
		.withCopyDirectoriesToContainer([
			{
				source: path.resolve(__dirname, '../../../move/sui_stack_messaging'),
				target: '/sui/sui_stack_messaging',
			},
		])
		.withNetwork(dockerNetwork)
		.withExposedPorts(
			{ host: 9000, container: 9000 },
			{ host: 9123, container: 9123 },
			{ host: 9124, container: 9124 },
			{ host: 9125, container: 9125 },
		)
		.withLogConsumer((stream) => {
			stream.on('data', (data) => {
				console.log(data.toString());
			});
		})
		.start();

	// Setup Sui client and signer - exactly as it was in the original test
	const configResult = await suiLocalNode.exec([
		'sui',
		'client',
		'--yes',
		'--client.config',
		'/root/.sui/sui_config/client.yaml',
	]);

	const phraseRegex = /Secret Recovery Phrase\s*:\s*\[(.*?)]/;
	const phraseMatch = configResult.stdout.match(phraseRegex);
	if (!phraseMatch || !phraseMatch[1]) {
		throw new Error('Failed to extract recovery phrase from sui client config');
	}

	const recoveryPhrase = phraseMatch[1].trim();
	const signer = Ed25519Keypair.deriveKeypair(recoveryPhrase);

	// Verify the address matches
	const addressRegex = /address with scheme "ed25519" \[.*?: (0x[a-fA-F0-9]+)]/;
	const addressMatch = configResult.stdout.match(addressRegex);
	if (!addressMatch || !addressMatch[1]) {
		throw new Error('Failed to extract address from sui client config');
	}

	const address = addressMatch[1].trim();
	if (signer.toSuiAddress() !== address) {
		throw new Error('Signer address does not match extracted address');
	}

	// Setup localnet environment
	await suiLocalNode.exec([
		'sui',
		'client',
		'new-env',
		'--alias',
		'localnet',
		'--rpc',
		'http://127.0.0.1:9000',
		'--json',
	]);

	await suiLocalNode.exec(['sui', 'client', 'switch', '--env', 'localnet', '--json']);

	// Fund the account
	await suiLocalNode.exec(['sui', 'client', 'faucet']);

	// Publish the package
	const publishResult = await suiLocalNode.exec([
		'sui',
		'client',
		'publish',
		'./sui_stack_messaging',
		'--json',
	]);

	const publishResultJson = JSON.parse(publishResult.stdout);
	if (publishResultJson.effects.status.status !== 'success') {
		throw new Error('Failed to publish package to localnet');
	}

	const published = publishResultJson.objectChanges.find(
		(change: any) => change.type === 'published',
	);
	if (!published) {
		throw new Error('Published package not found in transaction effects');
	}

	const packageId = published.packageId;

	// Create Sui client with the deployed package ID
	const suiClient = new SuiClient({
		url: getFullnodeUrl('localnet'),
		mvr: {
			overrides: {
				packages: {
					'@local-pkg/sui-stack-messaging': packageId,
				},
			},
		},
	});

	// Cleanup function
	const cleanup = async () => {
		await pg.stop();
		await suiLocalNode.stop();
		await dockerNetwork.stop();
	};

	// Update the config with the actual deployed package ID
	const updatedConfig = {
		...config,
		packageConfig: {
			...config.packageConfig,
			packageId,
			memberCapType: `${packageId}::channel::MemberCap`,
			sealApproveContract: {
				...config.packageConfig.sealApproveContract,
				packageId,
			},
		},
	};

	return {
		config: updatedConfig,
		suiClient,
		signer,
		packageId,
		cleanup,
	};
}

async function setupTestnetEnvironment(config: TestConfig): Promise<TestEnvironmentSetup> {
	// For testnet, we use the existing infrastructure without Docker containers
	const suiClient = new SuiClient({
		url: getFullnodeUrl('testnet'),
		mvr: {
			overrides: {
				packages: {
					'@local-pkg/sui-stack-messaging': config.packageConfig.packageId,
				},
			},
		},
	});

<<<<<<< HEAD
=======
	const suiGrpcClient = new SuiGrpcClient({
		network: 'testnet',
		baseUrl: getFullnodeUrl('testnet'),
		mvr: {
			overrides: {
				packages: {
					'@local-pkg/sui-stack-messaging': config.packageConfig.packageId,
				},
			},
		},
	});

>>>>>>> fe04ff2b
	// Create test signer for testnet using secret key
	if (!config.secretKey) {
		throw new Error('TESTNET_SECRET_KEY is required for testnet tests');
	}
	const signer = Ed25519Keypair.fromSecretKey(config.secretKey);

	return {
		config,
		suiClient,
		suiGrpcClient,
		signer,
		packageId: config.packageConfig.packageId,
		// No cleanup needed for testnet since we're not using Docker containers
	};
}

// --- Client Creation ---

// --- Mocks ---

/**
 * A mock SealClient for localnet testing.
 * SealClient officially supports only testnet and mainnet. This mock
 * bypasses actual encryption and acts as a pass-through for the DEK,
 * and mimics the static `asClientExtension` method for a consistent API.
 */
class MockSealClient {
	async encrypt({ data }: { data: Uint8Array }): Promise<{
		encryptedObject: Uint8Array;
		key: Uint8Array;
	}> {
		// For local testing, we bypass Seal encryption.
		// The "encrypted" object is simply the original data (the DEK).
		// The returned `key` can be the same, as it's used for backup purposes.
		return {
			encryptedObject: data,
			key: data,
		};
	}

	async decrypt({ data }: { data: Uint8Array }): Promise<Uint8Array> {
		// The mock decrypt is an identity function.
		// It returns the "encrypted object" as is, because for the mock, it's just the raw DEK.
		return data;
	}

	/**
	 * Returns the client extension to be used with `SuiClient.$extend`.
	 * This mirrors the real SealClient's API for consistency.
	 */
	static asClientExtension() {
		return {
			name: 'seal' as const,
			register: () => new MockSealClient() as unknown as SealClient,
		};
	}
}

class MockWalrusClient {
	/**
	 * Returns the client extension to be used with `SuiClient.$extend`.
	 * This mirrors the real SealClient's API for consistency.
	 */
	static asClientExtension() {
		return {
			name: 'walrus' as const,
			register: () => new MockWalrusClient() as unknown as WalrusClient,
		};
	}
}

// Add a mock storage adapter for tests
class MockStorageAdapter implements StorageAdapter {
	async upload(data: Uint8Array[], _options: StorageOptions): Promise<{ ids: string[] }> {
		// artificial delay
		await new Promise((resolve) => setTimeout(resolve, 1000));
		// Return mock blob IDs for testing
		return { ids: data.map((_, i) => `mock-blob-${i}-${Date.now()}`) };
	}

	// @ts-ignore
	async download(ids: string[]): Promise<Uint8Array[]> {
		return [];
	}
}

/**
 * Creates a fully extended SuiStackMessagingClient for tests.
 * @param suiRpcClient - The base SuiClient.
 * @param config - The test configuration.
 * @param signer - The signer to use for transactions.
 * @returns An instance of the extended SuiStackMessagingClient.
 */
export function createTestClient(
	suiRpcClient: Experimental_BaseClient,
	config: TestConfig,
	signer: Signer,
) {
	return config.environment === 'localnet'
		? suiRpcClient
				.$extend(MockSealClient.asClientExtension())
				.$extend(MockWalrusClient.asClientExtension())
				.$extend(
					SuiStackMessagingClient.experimental_asClientExtension({
						packageConfig: config.packageConfig,
						storage: (_client) => new MockStorageAdapter(),
						sessionKeyConfig: {
							address: signer.toSuiAddress(),
							ttlMin: 30,
							signer,
						},
					}),
				)
		: suiRpcClient
				.$extend(MockWalrusClient.asClientExtension())
				.$extend(
					SealClient.asClientExtension({
						serverConfigs: config.sealConfig?.serverConfigs || [],
					}),
				)
				.$extend(
					SuiStackMessagingClient.experimental_asClientExtension({
						packageConfig: config.packageConfig,
						storage: (client) => {
							if (!config.walrusConfig) {
								throw new Error('Walrus configuration is required for testnet tests');
							}
							return new WalrusStorageAdapter(client, config.walrusConfig);
						},
						sessionKeyConfig: {
							address: signer.toSuiAddress(),
							ttlMin: 30,
							signer,
						},
					}),
				);
}

// --- On-Chain Data Fetching & Parsing Helpers ---

/**
 * Fetches and parses a Channel object from the blockchain.
 * @param client - The SuiClient instance.
 * @param channelId - The ID of the channel object.
 * @returns The parsed Channel object.
 */
export async function getChannelObject(client: SuiClient, channelId: string) {
	const channelResponse = await client.core.getObject({ objectId: channelId });
	const channelContent = await channelResponse.object.content;
	return channelModule.Channel.parse(channelContent);
}

/**
 * Fetches and parses member permissions from a channel's auth struct.
 * @param client - The SuiClient instance.
 * @param channelId - The ID of the channel object.
 * @returns An array of members with their permissions.
 */
export async function getMemberPermissions(client: SuiClient, channelId: string) {
	const channelResponse = await client.core.getObject({ objectId: channelId });
	const channelContent = await channelResponse.object.content;
	const channel = channelModule.Channel.parse(channelContent);

	// The auth struct contains member_permissions: VecMap<ID, VecSet<TypeName>>
	// We need to extract the member permissions from the auth field
	const auth = channel.auth;

	// Note: The actual parsing of VecMap and VecSet would require more complex logic
	// This is a simplified version that returns the auth structure
	return {
		auth,
		memberPermissions: auth.member_permissions, // This contains the VecMap<ID, VecSet<TypeName>>
	};
}

/**
 * Fetches all MemberCap objects for a specific channel.
 * @param client - The SuiClient instance.
 * @param channelId - The ID of the channel.
 * @param packageId - The ID of the Move package.
 * @returns An array of MemberCap objects.
 */
export async function getChannelMemberCaps(client: SuiClient, channelId: string) {
	// Get the channel object to access its auth struct
	const channelResponse = await client.core.getObject({ objectId: channelId });
	const channelContent = await channelResponse.object.content;
	const channel = channelModule.Channel.parse(channelContent);

	// Extract the member permissions from the auth struct
	const memberPermissions = channel.auth.member_permissions;

	// The memberPermissions.contents is a vector of Entry objects
	// Each Entry has a key (MemberCap ID) and value (permission set)
	const memberCapIds = memberPermissions.contents.map((entry: any) => entry.key);

	// Now fetch all the MemberCap objects using their IDs
	const memberCapObjects = await client.core.getObjects({
		objectIds: memberCapIds,
	});

	// Parse the MemberCap objects and filter out any errors
	const memberCaps = [];
	for (const obj of memberCapObjects.objects) {
		if (obj instanceof Error || !obj.content) {
			console.warn('Failed to fetch MemberCap object:', obj);
			continue;
		}

		try {
			const memberCap = memberCapModule.MemberCap.parse(await obj.content);
			memberCaps.push(memberCap);
		} catch (error) {
			console.warn('Failed to parse MemberCap object:', error);
		}
	}

	return memberCaps;
}

/**
 * Fetches a user's MemberCap object for a specific channel.
 * @param client - The SuiClient instance.
 * @param ownerAddress - The address of the owner.
 * @param packageId - The ID of the Move package.
 * @param channelId - The ID of the channel.
 * @returns The MemberCap object.
 */
export async function getMemberCapObject(
	client: SuiClient,
	ownerAddress: string,
	packageId: string,
	channelId: string,
) {
	const memberCaps = await client.core.getOwnedObjects({
		address: ownerAddress,
		type: `${packageId}::member_cap::MemberCap`,
	});

	// Parse all MemberCaps and find the one that matches the channelId
	const parsedCaps = await Promise.all(
		memberCaps.objects.map(async (cap) => {
			if (!cap.content) return null;
			const parsedCap = memberCapModule.MemberCap.parse(await cap.content);
			return parsedCap;
		}),
	);

	const targetCap = parsedCaps.find((cap) => cap && cap.channel_id === channelId);

	if (!targetCap) {
		throw new Error(`MemberCap not found for address ${ownerAddress} in channel ${channelId}`);
	}

	return targetCap;
}

/**
 * Fetches and parses all messages from a channel.
 * @param client - The SuiClient instance.
 * @param messagesTableVecId - The ID of the messages TableVec.
 * @returns An array of parsed message objects.
 */
export async function getMessages(client: SuiClient, messagesTableVecId: string) {
	const messagesResponse = await client.core.getDynamicFields({ parentId: messagesTableVecId });
	const messagesPromises = messagesResponse.dynamicFields.map(async (message) => {
		const messageResponse = await client.core.getDynamicField({
			parentId: messagesTableVecId,
			name: message.name,
		});
		const messageNameContent = messageResponse.dynamicField.name.bcs;
		const messageName = bcs.U64.parse(messageNameContent);
		const messageId = messageResponse.dynamicField.id;
		const messageContent = messageResponse.dynamicField.value.bcs;
		const messageObj = messageModule.Message.parse(messageContent);
		return { name: messageName, id: messageId, message: messageObj };
	});
	return Promise.all(messagesPromises);
}<|MERGE_RESOLUTION|>--- conflicted
+++ resolved
@@ -250,8 +250,6 @@
 		},
 	});
 
-<<<<<<< HEAD
-=======
 	const suiGrpcClient = new SuiGrpcClient({
 		network: 'testnet',
 		baseUrl: getFullnodeUrl('testnet'),
@@ -264,7 +262,6 @@
 		},
 	});
 
->>>>>>> fe04ff2b
 	// Create test signer for testnet using secret key
 	if (!config.secretKey) {
 		throw new Error('TESTNET_SECRET_KEY is required for testnet tests');
