--- conflicted
+++ resolved
@@ -1,7 +1,8 @@
 // Copyright (c) Mysten Labs, Inc.
 // SPDX-License-Identifier: Apache-2.0
 
-import { EncryptedObject, SessionKey } from '@mysten/seal';
+import type { SessionKey } from '@mysten/seal';
+import { EncryptedObject } from '@mysten/seal';
 import { fromHex, isValidSuiObjectId, toHex } from '@mysten/sui/utils';
 
 import type {
@@ -30,12 +31,8 @@
 } from './types.js';
 import { WebCryptoPrimitives } from './webCryptoPrimitives.js';
 import { Transaction } from '@mysten/sui/transactions';
-<<<<<<< HEAD
 import type { MessagingCompatibleClient } from '../types.js';
-=======
-import { MessagingCompatibleClient } from '../types';
-import { SessionKeyManager } from './sessionKeyManager';
->>>>>>> 4c6590d0
+import { SessionKeyManager } from './sessionKeyManager.js';
 
 /**
  * Core envelope encryption service that utilizes Seal
