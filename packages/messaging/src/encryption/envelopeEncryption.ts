// Copyright (c) Mysten Labs, Inc.
// SPDX-License-Identifier: Apache-2.0

import { EncryptedObject, SessionKey } from '@mysten/seal';
<<<<<<< HEAD
import { fromHex, isValidSuiAddress, isValidSuiObjectId, toHex } from '@mysten/sui/utils';
=======
import { fromHex, isValidSuiObjectId, toHex } from '@mysten/sui/utils';
>>>>>>> fe04ff2b

import {
	AttachmentMetadata,
	CommonEncryptOpts,
	DecryptAttachmentDataOpts,
	DecryptAttachmentDataResult,
	DecryptAttachmentMetadataOpts,
	DecryptAttachmentMetadataResult,
	DecryptAttachmentOpts,
	DecryptAttachmentResult,
	DecryptChannelDEKOpts,
	DecryptMessageOpts,
	DecryptTextOpts,
	EncryptAttachmentOpts,
	EncryptedAttachmentPayload,
	EncryptedMessagePayload,
	EncryptedPayload,
	EncryptionPrimitives,
	EncryptMessageOpts,
	EncryptTextOpts,
	EnvelopeEncryptionConfig,
	GenerateEncryptedChannelDEKopts,
	SealApproveContract,
	SessionKeyConfig,
	SymmetricKey,
} from './types';
import { WebCryptoPrimitives } from './webCryptoPrimitives';
import { Transaction } from '@mysten/sui/transactions';
import { MessagingCompatibleClient } from '../types';

/**
 * Core envelope encryption service that utilizes Seal
 */
export class EnvelopeEncryption {
	#suiClient: MessagingCompatibleClient;
	#encryptionPrimitives: EncryptionPrimitives;
	#sessionKey?: SessionKey;
	#sealApproveContract: SealApproveContract;
	#sessionKeyConfig?: SessionKeyConfig;

	constructor(config: EnvelopeEncryptionConfig) {
		this.#suiClient = config.suiClient;
		this.#sealApproveContract = config.sealApproveContract;
		this.#sessionKey = config.sessionKey;
		this.#sessionKeyConfig = config.sessionKeyConfig;
		this.#encryptionPrimitives = config.encryptionPrimitives ?? WebCryptoPrimitives.getInstance();

		if (!this.#sessionKey && !this.#sessionKeyConfig) {
			throw new Error('Either sessionKey or sessionKeyConfig must be provided');
		}
	}

	private async getSessionKey(): Promise<SessionKey> {
		if (this.#sessionKey && !this.#sessionKey.isExpired()) {
			console.log('using cached session key');
			return this.#sessionKey;
		}
		console.log('creating new session key');

		if (!this.#sessionKeyConfig) {
			throw new Error(
				'SessionKey is expired and sessionKeyConfig is not available to create a new one.',
			);
		}

		this.#sessionKey = await SessionKey.create({
			address: this.#sessionKeyConfig.address,
			signer: this.#sessionKeyConfig.signer,
			ttlMin: this.#sessionKeyConfig.ttlMin,
			mvrName: this.#sessionKeyConfig.mvrName,
			packageId: this.#sealApproveContract.packageId,
			suiClient: this.#suiClient,
		});

		return this.#sessionKey;
	}

	// ===== Encryption methods =====
<<<<<<< HEAD
	async generateEncryptedChannelDEK({ creatorAddress }: GenerateEncryptedChannelDEKopts): Promise<{
		encryptedBytes: Uint8Array<ArrayBuffer>;
		nonce: Uint8Array<ArrayBuffer>;
		unencryptedKey: SymmetricKey;
	}> {
		if (!isValidSuiAddress(creatorAddress)) {
			throw new Error('The creatorAddress provided is not a valid Sui Address');
=======
	/**
	 * Generate encrypted channel data encryption key
	 * @param channelId - The channel ID
	 * @returns Encrypted DEK bytes
	 */
	async generateEncryptedChannelDEK({
		channelId,
	}: GenerateEncryptedChannelDEKopts): Promise<Uint8Array<ArrayBuffer>> {
		if (!isValidSuiObjectId(channelId)) {
			throw new Error('The channelId provided is not a valid Sui Object ID');
>>>>>>> fe04ff2b
		}
		// Generate a new DEK
		const dek = await this.#encryptionPrimitives.generateDEK();
		// Encrypt with Seal before returning
		const nonce = this.#encryptionPrimitives.generateNonce();
		const sealPolicyBytes = fromHex(creatorAddress); // Using channelId as the policy;
		const id = toHex(new Uint8Array([...sealPolicyBytes, ...nonce]));
		const { encryptedObject: encryptedDekBytes } = await this.#suiClient.seal.encrypt({
			threshold: 2, // TODO: Magic number --> extract this to an option/config/constant
			packageId: this.#sealApproveContract.packageId,
			id,
			data: dek,
		});
		return {
			encryptedBytes: new Uint8Array(encryptedDekBytes),
			nonce,
			unencryptedKey: {
				$kind: 'Unencrypted',
				bytes: dek,
				version: 1, // Initial version for new channels
			},
		};
	}

	/**
	 * Generate a random nonce
	 * @returns Random nonce bytes
	 */
	generateNonce(): Uint8Array<ArrayBuffer> {
		return this.#encryptionPrimitives.generateNonce();
	}

<<<<<<< HEAD
	async encryptText(opts: EncryptTextOpts): Promise<EncryptedPayload> {
=======
	/**
	 * Encrypt text message
	 * @param text - The text to encrypt
	 * @param channelId - The channel ID
	 * @param sender - The sender address
	 * @param encryptedKey - The encrypted symmetric key
	 * @param memberCapId - The member cap ID
	 * @returns Encrypted payload with ciphertext and nonce
	 */
	async encryptText({
		text,
		channelId,
		sender,
		encryptedKey,
		memberCapId,
	}: EncryptTextOpts): Promise<EncryptedPayload> {
>>>>>>> fe04ff2b
		const nonce = this.#encryptionPrimitives.generateNonce();
		// Check if the provided key is encrypted or unencrypted
		const dek = await this.#getDEK(opts);

		const ciphertext = await this.#encryptionPrimitives.encryptBytes(
			dek.bytes,
			nonce,
			this.encryptionAAD(dek.version, opts.sender),
			new Uint8Array(new TextEncoder().encode(opts.text)),
		);
		return {
			encryptedBytes: ciphertext,
			nonce,
		};
	}

<<<<<<< HEAD
	async #getDEK(opts: CommonEncryptOpts): Promise<SymmetricKey> {
		const dek =
			opts.$kind === 'Unencrypted'
				? opts.unEncryptedKey
				: await this.decryptChannelDEK({
						encryptedKey: opts.encryptedKey,
						channelId: opts.channelId,
						memberCapId: opts.memberCapId,
					});
		return dek;
	}

	async decryptText(opts: DecryptTextOpts): Promise<string> {
		const dek: SymmetricKey = await this.#getDEK(opts);
=======
	/**
	 * Decrypt text message
	 * @param encryptedBytes - The encrypted text bytes
	 * @param nonce - The encryption nonce
	 * @param channelId - The channel ID
	 * @param encryptedKey - The encrypted symmetric key
	 * @param sender - The sender address
	 * @param memberCapId - The member cap ID
	 * @returns Decrypted text string
	 */
	async decryptText({
		encryptedBytes: ciphertext,
		nonce,
		channelId,
		encryptedKey,
		sender,
		memberCapId,
	}: DecryptTextOpts): Promise<string> {
		const dek: SymmetricKey = await this.decryptChannelDEK({
			encryptedKey,
			channelId,
			memberCapId,
		});
>>>>>>> fe04ff2b

		const decryptedBytes = await this.#encryptionPrimitives.decryptBytes(
			dek.bytes,
			opts.nonce,
			this.encryptionAAD(dek.version, opts.sender),
			opts.encryptedBytes,
		);
		return new TextDecoder().decode(decryptedBytes);
	}

<<<<<<< HEAD
	async encryptAttachment(opts: EncryptAttachmentOpts): Promise<EncryptedAttachmentPayload> {
		const { file, ...commonOpts } = opts;
=======
	/**
	 * Encrypt attachment file and metadata
	 * @param file - The file to encrypt
	 * @param channelId - The channel ID
	 * @param sender - The sender address
	 * @param encryptedKey - The encrypted symmetric key
	 * @param memberCapId - The member cap ID
	 * @returns Encrypted attachment payload with data and metadata
	 */
	async encryptAttachment({
		file,
		channelId,
		sender,
		encryptedKey,
		memberCapId,
	}: EncryptAttachmentOpts): Promise<EncryptedAttachmentPayload> {
>>>>>>> fe04ff2b
		// Encrypt the attachment Data
		const { encryptedBytes: encryptedData, nonce: dataNonce } = await this.encryptAttachmentData({
			file,
			...commonOpts,
		});
		// Encrypt the attachment Metadata
		const { encryptedBytes: encryptedMetadata, nonce: metadataNonce } =
			await this.encryptAttachmentMetadata({
				file,
				...commonOpts,
			});

		return {
			data: { encryptedBytes: encryptedData, nonce: dataNonce },
			metadata: { encryptedBytes: encryptedMetadata, nonce: metadataNonce },
		};
	}

<<<<<<< HEAD
	async encryptAttachmentData(opts: EncryptAttachmentOpts): Promise<EncryptedPayload> {
		const dek: SymmetricKey = await this.#getDEK(opts);
=======
	/**
	 * Encrypt attachment file data
	 * @param file - The file to encrypt
	 * @param channelId - The channel ID
	 * @param sender - The sender address
	 * @param encryptedKey - The encrypted symmetric key
	 * @param memberCapId - The member cap ID
	 * @returns Encrypted payload with data and nonce
	 */
	async encryptAttachmentData({
		file,
		channelId,
		sender,
		encryptedKey,
		memberCapId,
	}: EncryptAttachmentOpts): Promise<EncryptedPayload> {
		const dek: SymmetricKey = await this.decryptChannelDEK({
			encryptedKey,
			channelId,
			memberCapId,
		});
>>>>>>> fe04ff2b

		const nonce = this.generateNonce();

		// Read file as ArrayBuffer
		const fileData = await opts.file.arrayBuffer();

		// Encrypt file data
		const encryptedData = await this.#encryptionPrimitives.encryptBytes(
			dek.bytes,
			nonce,
			this.encryptionAAD(dek.version, opts.sender),
			new Uint8Array(fileData),
		);
		return { encryptedBytes: encryptedData, nonce };
	}

<<<<<<< HEAD
	async encryptAttachmentMetadata(opts: EncryptAttachmentOpts): Promise<EncryptedPayload> {
		const dek: SymmetricKey = await this.#getDEK(opts);
=======
	/**
	 * Encrypt attachment metadata
	 * @param file - The file to get metadata from
	 * @param channelId - The channel ID
	 * @param sender - The sender address
	 * @param encryptedKey - The encrypted symmetric key
	 * @param memberCapId - The member cap ID
	 * @returns Encrypted payload with metadata and nonce
	 */
	async encryptAttachmentMetadata({
		channelId,
		sender,
		encryptedKey,
		memberCapId,
		file,
	}: EncryptAttachmentOpts): Promise<EncryptedPayload> {
		const dek: SymmetricKey = await this.decryptChannelDEK({
			encryptedKey,
			channelId,
			memberCapId,
		});
>>>>>>> fe04ff2b

		const nonce = this.generateNonce();

		const file = opts.file;

		// Extract file metadata
		const metadata: AttachmentMetadata = {
			fileName: file.name,
			mimeType: file.type,
			fileSize: file.size,
		};

		// Encrypt metadata as one piece of data
		const metadataStr = JSON.stringify(metadata);
		const encryptedMetadata = await this.#encryptionPrimitives.encryptBytes(
			dek.bytes,
			nonce,
			this.encryptionAAD(dek.version, opts.sender),
			new Uint8Array(new TextEncoder().encode(metadataStr)),
		);

		return {
			encryptedBytes: encryptedMetadata,
			nonce,
		};
	}

<<<<<<< HEAD
	async decryptAttachmentMetadata(
		opts: DecryptAttachmentMetadataOpts,
	): Promise<DecryptAttachmentMetadataResult> {
		const dek: SymmetricKey = await this.#getDEK(opts);
=======
	/**
	 * Decrypt attachment metadata
	 * @param encryptedBytes - The encrypted metadata bytes
	 * @param nonce - The encryption nonce
	 * @param channelId - The channel ID
	 * @param sender - The sender address
	 * @param encryptedKey - The encrypted symmetric key
	 * @param memberCapId - The member cap ID
	 * @returns Decrypted attachment metadata
	 */
	async decryptAttachmentMetadata({
		channelId,
		sender,
		encryptedKey,
		memberCapId,
		encryptedBytes,
		nonce,
	}: DecryptAttachmentMetadataOpts): Promise<DecryptAttachmentMetadataResult> {
		const dek: SymmetricKey = await this.decryptChannelDEK({
			encryptedKey,
			channelId,
			memberCapId,
		});
>>>>>>> fe04ff2b

		// Decrypt metadata
		const decryptedMetadataBytes = await this.#encryptionPrimitives.decryptBytes(
			dek.bytes,
			opts.nonce,
			this.encryptionAAD(dek.version, opts.sender),
			opts.encryptedBytes,
		);
		// Parse the bytes back to JSON
		const metadataStr = new TextDecoder().decode(decryptedMetadataBytes);
		const { fileName, mimeType, fileSize } = JSON.parse(metadataStr);

		return {
			fileName,
			mimeType,
			fileSize,
		};
	}

<<<<<<< HEAD
	async decryptAttachmentData(
		opts: DecryptAttachmentDataOpts,
	): Promise<DecryptAttachmentDataResult> {
		const dek: SymmetricKey = await this.#getDEK(opts);
=======
	/**
	 * Decrypt attachment file data
	 * @param encryptedBytes - The encrypted data bytes
	 * @param nonce - The encryption nonce
	 * @param channelId - The channel ID
	 * @param sender - The sender address
	 * @param encryptedKey - The encrypted symmetric key
	 * @param memberCapId - The member cap ID
	 * @returns Decrypted attachment data
	 */
	async decryptAttachmentData({
		channelId,
		sender,
		encryptedKey,
		memberCapId,
		encryptedBytes,
		nonce,
	}: DecryptAttachmentDataOpts): Promise<DecryptAttachmentDataResult> {
		const dek: SymmetricKey = await this.decryptChannelDEK({
			encryptedKey,
			channelId,
			memberCapId,
		});
>>>>>>> fe04ff2b
		const decryptedData = await this.#encryptionPrimitives.decryptBytes(
			dek.bytes,
			opts.nonce,
			this.encryptionAAD(dek.version, opts.sender),
			opts.encryptedBytes,
		);
		return { data: decryptedData };
	}

<<<<<<< HEAD
	async decryptAttachment(opts: DecryptAttachmentOpts): Promise<DecryptAttachmentResult> {
=======
	/**
	 * Decrypt attachment file and metadata
	 * @param data - The encrypted data payload
	 * @param metadata - The encrypted metadata payload
	 * @param channelId - The channel ID
	 * @param sender - The sender address
	 * @param encryptedKey - The encrypted symmetric key
	 * @param memberCapId - The member cap ID
	 * @returns Decrypted attachment with data and metadata
	 */
	async decryptAttachment({
		channelId,
		sender,
		encryptedKey,
		memberCapId,
		data,
		metadata,
	}: DecryptAttachmentOpts): Promise<DecryptAttachmentResult> {
>>>>>>> fe04ff2b
		// Decrypt file data
		const decryptedData = await this.decryptAttachmentData({
			...opts,
			encryptedBytes: opts.data.encryptedBytes,
			nonce: opts.data.nonce,
		});

		// Decrypt metadata
		const { fileName, mimeType, fileSize } = await this.decryptAttachmentMetadata({
			...opts,
			encryptedBytes: opts.metadata.encryptedBytes,
			nonce: opts.metadata.nonce,
		});

		return {
			data: decryptedData.data,
			fileName,
			mimeType,
			fileSize,
		};
	}

<<<<<<< HEAD
	async encryptMessage(opts: EncryptMessageOpts): Promise<EncryptedMessagePayload> {
=======
	/**
	 * Encrypt message text and attachments
	 * @param text - The message text
	 * @param attachments - Optional file attachments
	 * @param channelId - The channel ID
	 * @param sender - The sender address
	 * @param encryptedKey - The encrypted symmetric key
	 * @param memberCapId - The member cap ID
	 * @returns Encrypted message payload
	 */
	async encryptMessage({
		text,
		attachments,
		channelId,
		sender,
		encryptedKey,
		memberCapId,
	}: EncryptMessageOpts): Promise<EncryptedMessagePayload> {
>>>>>>> fe04ff2b
		// Encrypt text
		const { text, attachments, ...commonOpts } = opts;
		const { encryptedBytes: ciphertext, nonce } = await this.encryptText({ ...commonOpts, text });

		// If there are no attachments, return early
		if (!attachments || attachments.length === 0) {
			return { text: { encryptedBytes: ciphertext, nonce } };
		}

		// Encrypt attachments in parallel
		const encryptedAttachments = await Promise.all(
			attachments.map((file) =>
				this.encryptAttachment({
					file,
					...commonOpts,
				}),
			),
		);

		return {
			text: { encryptedBytes: ciphertext, nonce },
			attachments: encryptedAttachments,
		};
	}

<<<<<<< HEAD
	async decryptMessage(
		opts: DecryptMessageOpts,
	): Promise<{ text: string; attachments?: DecryptAttachmentResult[] }> {
		const { ciphertext, nonce, attachments, ...commonOpts } = opts;
=======
	/**
	 * Decrypt message text and attachments
	 * @param ciphertext - The encrypted text bytes
	 * @param nonce - The encryption nonce
	 * @param attachments - Optional encrypted attachments
	 * @param channelId - The channel ID
	 * @param sender - The sender address
	 * @param encryptedKey - The encrypted symmetric key
	 * @param memberCapId - The member cap ID
	 * @returns Decrypted message with text and attachments
	 */
	async decryptMessage({
		ciphertext,
		nonce,
		attachments,
		channelId,
		sender,
		encryptedKey,
		memberCapId,
	}: DecryptMessageOpts): Promise<{ text: string; attachments?: DecryptAttachmentResult[] }> {
>>>>>>> fe04ff2b
		// Decrypt text
		const text = await this.decryptText({
			encryptedBytes: ciphertext,
			nonce,
			...commonOpts,
		});

		// If there are no attachments, return early
		if (!attachments || attachments.length === 0) {
			return { text };
		}

		// Decrypt attachments in parallel
		const decryptedAttachments = await Promise.all(
			attachments.map((attachment) =>
				this.decryptAttachment({
					...attachment,
					...commonOpts,
				}),
			),
		);

		return {
			text,
			attachments: decryptedAttachments,
		};
	}

	/**
	 * Decrypt encrypted channel data encryption key using Seal
	 * @param encryptedKey - The encrypted symmetric key
	 * @param channelId - The channel ID
	 * @param memberCapId - The member cap ID
	 * @returns Decrypted symmetric key
	 */
	async decryptChannelDEK({
		encryptedKey,
		channelId,
		memberCapId,
	}: DecryptChannelDEKOpts): Promise<SymmetricKey> {
		if (!isValidSuiObjectId(channelId)) {
			throw new Error('The channelId provided is not a valid Sui Object ID');
		}
		if (!isValidSuiObjectId(memberCapId)) {
			throw new Error('The memberCapId provided is not a valid Sui Object ID');
		}

		// === Decrypt the cached key ===
		// Prepare seal_approve ptb

		const keyIdBytes = EncryptedObject.parse(encryptedKey.encryptedBytes).id;

		const tx = new Transaction();
		tx.moveCall({
			target: `${this.#sealApproveContract.packageId}::${this.#sealApproveContract.module}::${this.#sealApproveContract.functionName}`,
			arguments: [
				// Seal Identity Bytes: Channel object ID
				// key form: [packageId][creatorAddress][random nonce]
				tx.pure.vector('u8', fromHex(keyIdBytes)),
				// Channel Object
				tx.object(channelId),
				// Member Cap Object
				tx.object(memberCapId),
			],
		});
		const txBytes = await tx.build({ client: this.#suiClient, onlyTransactionKind: true });
		// Decrypt using Seal
		let dekBytes: any;
		try {
			dekBytes = await this.#suiClient.seal.decrypt({
				data: encryptedKey.encryptedBytes,
				sessionKey: await this.getSessionKey(),
				txBytes,
			});
		} catch (error) {
			console.error('Error decrypting channel DEK', error);
			throw error;
		}
		// const dekBytes = await this.#suiClient.seal.decrypt({
		// 	data: encryptedKey.encryptedBytes,
		// 	sessionKey: await this.getSessionKey(),
		// 	txBytes,
		// });

		return {
			$kind: 'Unencrypted',
			bytes: new Uint8Array(dekBytes || new Uint8Array()),
			version: encryptedKey.version,
		};
	}

	// ===== Private methods =====

	/**
<<<<<<< HEAD
	 * Gets the Additional Authenticated Data for encryption/decryption
	 * (keyVersion, sender)
	 *
	 * @param keyVersion
	 * @param sender
	 * @returns
=======
	 * Get Additional Authenticated Data for encryption/decryption
	 * @param channelId - The channel ID
	 * @param keyVersion - The key version
	 * @param sender - The sender address
	 * @returns AAD bytes
>>>>>>> fe04ff2b
	 */
	private encryptionAAD(keyVersion: number, sender: string): Uint8Array<ArrayBuffer> {
		return new Uint8Array(new TextEncoder().encode(keyVersion.toString() + sender));
	}
}<|MERGE_RESOLUTION|>--- conflicted
+++ resolved
@@ -2,11 +2,7 @@
 // SPDX-License-Identifier: Apache-2.0
 
 import { EncryptedObject, SessionKey } from '@mysten/seal';
-<<<<<<< HEAD
 import { fromHex, isValidSuiAddress, isValidSuiObjectId, toHex } from '@mysten/sui/utils';
-=======
-import { fromHex, isValidSuiObjectId, toHex } from '@mysten/sui/utils';
->>>>>>> fe04ff2b
 
 import {
 	AttachmentMetadata,
@@ -61,10 +57,8 @@
 
 	private async getSessionKey(): Promise<SessionKey> {
 		if (this.#sessionKey && !this.#sessionKey.isExpired()) {
-			console.log('using cached session key');
 			return this.#sessionKey;
 		}
-		console.log('creating new session key');
 
 		if (!this.#sessionKeyConfig) {
 			throw new Error(
@@ -85,7 +79,6 @@
 	}
 
 	// ===== Encryption methods =====
-<<<<<<< HEAD
 	async generateEncryptedChannelDEK({ creatorAddress }: GenerateEncryptedChannelDEKopts): Promise<{
 		encryptedBytes: Uint8Array<ArrayBuffer>;
 		nonce: Uint8Array<ArrayBuffer>;
@@ -93,18 +86,6 @@
 	}> {
 		if (!isValidSuiAddress(creatorAddress)) {
 			throw new Error('The creatorAddress provided is not a valid Sui Address');
-=======
-	/**
-	 * Generate encrypted channel data encryption key
-	 * @param channelId - The channel ID
-	 * @returns Encrypted DEK bytes
-	 */
-	async generateEncryptedChannelDEK({
-		channelId,
-	}: GenerateEncryptedChannelDEKopts): Promise<Uint8Array<ArrayBuffer>> {
-		if (!isValidSuiObjectId(channelId)) {
-			throw new Error('The channelId provided is not a valid Sui Object ID');
->>>>>>> fe04ff2b
 		}
 		// Generate a new DEK
 		const dek = await this.#encryptionPrimitives.generateDEK();
@@ -129,34 +110,11 @@
 		};
 	}
 
-	/**
-	 * Generate a random nonce
-	 * @returns Random nonce bytes
-	 */
 	generateNonce(): Uint8Array<ArrayBuffer> {
 		return this.#encryptionPrimitives.generateNonce();
 	}
 
-<<<<<<< HEAD
 	async encryptText(opts: EncryptTextOpts): Promise<EncryptedPayload> {
-=======
-	/**
-	 * Encrypt text message
-	 * @param text - The text to encrypt
-	 * @param channelId - The channel ID
-	 * @param sender - The sender address
-	 * @param encryptedKey - The encrypted symmetric key
-	 * @param memberCapId - The member cap ID
-	 * @returns Encrypted payload with ciphertext and nonce
-	 */
-	async encryptText({
-		text,
-		channelId,
-		sender,
-		encryptedKey,
-		memberCapId,
-	}: EncryptTextOpts): Promise<EncryptedPayload> {
->>>>>>> fe04ff2b
 		const nonce = this.#encryptionPrimitives.generateNonce();
 		// Check if the provided key is encrypted or unencrypted
 		const dek = await this.#getDEK(opts);
@@ -173,7 +131,6 @@
 		};
 	}
 
-<<<<<<< HEAD
 	async #getDEK(opts: CommonEncryptOpts): Promise<SymmetricKey> {
 		const dek =
 			opts.$kind === 'Unencrypted'
@@ -188,31 +145,6 @@
 
 	async decryptText(opts: DecryptTextOpts): Promise<string> {
 		const dek: SymmetricKey = await this.#getDEK(opts);
-=======
-	/**
-	 * Decrypt text message
-	 * @param encryptedBytes - The encrypted text bytes
-	 * @param nonce - The encryption nonce
-	 * @param channelId - The channel ID
-	 * @param encryptedKey - The encrypted symmetric key
-	 * @param sender - The sender address
-	 * @param memberCapId - The member cap ID
-	 * @returns Decrypted text string
-	 */
-	async decryptText({
-		encryptedBytes: ciphertext,
-		nonce,
-		channelId,
-		encryptedKey,
-		sender,
-		memberCapId,
-	}: DecryptTextOpts): Promise<string> {
-		const dek: SymmetricKey = await this.decryptChannelDEK({
-			encryptedKey,
-			channelId,
-			memberCapId,
-		});
->>>>>>> fe04ff2b
 
 		const decryptedBytes = await this.#encryptionPrimitives.decryptBytes(
 			dek.bytes,
@@ -223,27 +155,8 @@
 		return new TextDecoder().decode(decryptedBytes);
 	}
 
-<<<<<<< HEAD
 	async encryptAttachment(opts: EncryptAttachmentOpts): Promise<EncryptedAttachmentPayload> {
 		const { file, ...commonOpts } = opts;
-=======
-	/**
-	 * Encrypt attachment file and metadata
-	 * @param file - The file to encrypt
-	 * @param channelId - The channel ID
-	 * @param sender - The sender address
-	 * @param encryptedKey - The encrypted symmetric key
-	 * @param memberCapId - The member cap ID
-	 * @returns Encrypted attachment payload with data and metadata
-	 */
-	async encryptAttachment({
-		file,
-		channelId,
-		sender,
-		encryptedKey,
-		memberCapId,
-	}: EncryptAttachmentOpts): Promise<EncryptedAttachmentPayload> {
->>>>>>> fe04ff2b
 		// Encrypt the attachment Data
 		const { encryptedBytes: encryptedData, nonce: dataNonce } = await this.encryptAttachmentData({
 			file,
@@ -262,32 +175,8 @@
 		};
 	}
 
-<<<<<<< HEAD
 	async encryptAttachmentData(opts: EncryptAttachmentOpts): Promise<EncryptedPayload> {
 		const dek: SymmetricKey = await this.#getDEK(opts);
-=======
-	/**
-	 * Encrypt attachment file data
-	 * @param file - The file to encrypt
-	 * @param channelId - The channel ID
-	 * @param sender - The sender address
-	 * @param encryptedKey - The encrypted symmetric key
-	 * @param memberCapId - The member cap ID
-	 * @returns Encrypted payload with data and nonce
-	 */
-	async encryptAttachmentData({
-		file,
-		channelId,
-		sender,
-		encryptedKey,
-		memberCapId,
-	}: EncryptAttachmentOpts): Promise<EncryptedPayload> {
-		const dek: SymmetricKey = await this.decryptChannelDEK({
-			encryptedKey,
-			channelId,
-			memberCapId,
-		});
->>>>>>> fe04ff2b
 
 		const nonce = this.generateNonce();
 
@@ -304,32 +193,8 @@
 		return { encryptedBytes: encryptedData, nonce };
 	}
 
-<<<<<<< HEAD
 	async encryptAttachmentMetadata(opts: EncryptAttachmentOpts): Promise<EncryptedPayload> {
 		const dek: SymmetricKey = await this.#getDEK(opts);
-=======
-	/**
-	 * Encrypt attachment metadata
-	 * @param file - The file to get metadata from
-	 * @param channelId - The channel ID
-	 * @param sender - The sender address
-	 * @param encryptedKey - The encrypted symmetric key
-	 * @param memberCapId - The member cap ID
-	 * @returns Encrypted payload with metadata and nonce
-	 */
-	async encryptAttachmentMetadata({
-		channelId,
-		sender,
-		encryptedKey,
-		memberCapId,
-		file,
-	}: EncryptAttachmentOpts): Promise<EncryptedPayload> {
-		const dek: SymmetricKey = await this.decryptChannelDEK({
-			encryptedKey,
-			channelId,
-			memberCapId,
-		});
->>>>>>> fe04ff2b
 
 		const nonce = this.generateNonce();
 
@@ -357,36 +222,10 @@
 		};
 	}
 
-<<<<<<< HEAD
 	async decryptAttachmentMetadata(
 		opts: DecryptAttachmentMetadataOpts,
 	): Promise<DecryptAttachmentMetadataResult> {
 		const dek: SymmetricKey = await this.#getDEK(opts);
-=======
-	/**
-	 * Decrypt attachment metadata
-	 * @param encryptedBytes - The encrypted metadata bytes
-	 * @param nonce - The encryption nonce
-	 * @param channelId - The channel ID
-	 * @param sender - The sender address
-	 * @param encryptedKey - The encrypted symmetric key
-	 * @param memberCapId - The member cap ID
-	 * @returns Decrypted attachment metadata
-	 */
-	async decryptAttachmentMetadata({
-		channelId,
-		sender,
-		encryptedKey,
-		memberCapId,
-		encryptedBytes,
-		nonce,
-	}: DecryptAttachmentMetadataOpts): Promise<DecryptAttachmentMetadataResult> {
-		const dek: SymmetricKey = await this.decryptChannelDEK({
-			encryptedKey,
-			channelId,
-			memberCapId,
-		});
->>>>>>> fe04ff2b
 
 		// Decrypt metadata
 		const decryptedMetadataBytes = await this.#encryptionPrimitives.decryptBytes(
@@ -406,36 +245,10 @@
 		};
 	}
 
-<<<<<<< HEAD
 	async decryptAttachmentData(
 		opts: DecryptAttachmentDataOpts,
 	): Promise<DecryptAttachmentDataResult> {
 		const dek: SymmetricKey = await this.#getDEK(opts);
-=======
-	/**
-	 * Decrypt attachment file data
-	 * @param encryptedBytes - The encrypted data bytes
-	 * @param nonce - The encryption nonce
-	 * @param channelId - The channel ID
-	 * @param sender - The sender address
-	 * @param encryptedKey - The encrypted symmetric key
-	 * @param memberCapId - The member cap ID
-	 * @returns Decrypted attachment data
-	 */
-	async decryptAttachmentData({
-		channelId,
-		sender,
-		encryptedKey,
-		memberCapId,
-		encryptedBytes,
-		nonce,
-	}: DecryptAttachmentDataOpts): Promise<DecryptAttachmentDataResult> {
-		const dek: SymmetricKey = await this.decryptChannelDEK({
-			encryptedKey,
-			channelId,
-			memberCapId,
-		});
->>>>>>> fe04ff2b
 		const decryptedData = await this.#encryptionPrimitives.decryptBytes(
 			dek.bytes,
 			opts.nonce,
@@ -445,28 +258,7 @@
 		return { data: decryptedData };
 	}
 
-<<<<<<< HEAD
 	async decryptAttachment(opts: DecryptAttachmentOpts): Promise<DecryptAttachmentResult> {
-=======
-	/**
-	 * Decrypt attachment file and metadata
-	 * @param data - The encrypted data payload
-	 * @param metadata - The encrypted metadata payload
-	 * @param channelId - The channel ID
-	 * @param sender - The sender address
-	 * @param encryptedKey - The encrypted symmetric key
-	 * @param memberCapId - The member cap ID
-	 * @returns Decrypted attachment with data and metadata
-	 */
-	async decryptAttachment({
-		channelId,
-		sender,
-		encryptedKey,
-		memberCapId,
-		data,
-		metadata,
-	}: DecryptAttachmentOpts): Promise<DecryptAttachmentResult> {
->>>>>>> fe04ff2b
 		// Decrypt file data
 		const decryptedData = await this.decryptAttachmentData({
 			...opts,
@@ -489,28 +281,7 @@
 		};
 	}
 
-<<<<<<< HEAD
 	async encryptMessage(opts: EncryptMessageOpts): Promise<EncryptedMessagePayload> {
-=======
-	/**
-	 * Encrypt message text and attachments
-	 * @param text - The message text
-	 * @param attachments - Optional file attachments
-	 * @param channelId - The channel ID
-	 * @param sender - The sender address
-	 * @param encryptedKey - The encrypted symmetric key
-	 * @param memberCapId - The member cap ID
-	 * @returns Encrypted message payload
-	 */
-	async encryptMessage({
-		text,
-		attachments,
-		channelId,
-		sender,
-		encryptedKey,
-		memberCapId,
-	}: EncryptMessageOpts): Promise<EncryptedMessagePayload> {
->>>>>>> fe04ff2b
 		// Encrypt text
 		const { text, attachments, ...commonOpts } = opts;
 		const { encryptedBytes: ciphertext, nonce } = await this.encryptText({ ...commonOpts, text });
@@ -536,33 +307,10 @@
 		};
 	}
 
-<<<<<<< HEAD
 	async decryptMessage(
 		opts: DecryptMessageOpts,
 	): Promise<{ text: string; attachments?: DecryptAttachmentResult[] }> {
 		const { ciphertext, nonce, attachments, ...commonOpts } = opts;
-=======
-	/**
-	 * Decrypt message text and attachments
-	 * @param ciphertext - The encrypted text bytes
-	 * @param nonce - The encryption nonce
-	 * @param attachments - Optional encrypted attachments
-	 * @param channelId - The channel ID
-	 * @param sender - The sender address
-	 * @param encryptedKey - The encrypted symmetric key
-	 * @param memberCapId - The member cap ID
-	 * @returns Decrypted message with text and attachments
-	 */
-	async decryptMessage({
-		ciphertext,
-		nonce,
-		attachments,
-		channelId,
-		sender,
-		encryptedKey,
-		memberCapId,
-	}: DecryptMessageOpts): Promise<{ text: string; attachments?: DecryptAttachmentResult[] }> {
->>>>>>> fe04ff2b
 		// Decrypt text
 		const text = await this.decryptText({
 			encryptedBytes: ciphertext,
@@ -592,11 +340,12 @@
 	}
 
 	/**
-	 * Decrypt encrypted channel data encryption key using Seal
-	 * @param encryptedKey - The encrypted symmetric key
-	 * @param channelId - The channel ID
-	 * @param memberCapId - The member cap ID
-	 * @returns Decrypted symmetric key
+	 * Decrypts an encrypted channel key using Seal
+	 *
+	 * @param key
+	 * @param channelId
+	 * @param memberCapId
+	 * @returns
 	 */
 	async decryptChannelDEK({
 		encryptedKey,
@@ -638,7 +387,10 @@
 				txBytes,
 			});
 		} catch (error) {
-			console.error('Error decrypting channel DEK', error);
+			console.error(
+				`Error decrypting channel DEK for channel ${channelId} with memberCapId ${memberCapId}:`,
+				error,
+			);
 			throw error;
 		}
 		// const dekBytes = await this.#suiClient.seal.decrypt({
@@ -657,20 +409,12 @@
 	// ===== Private methods =====
 
 	/**
-<<<<<<< HEAD
 	 * Gets the Additional Authenticated Data for encryption/decryption
 	 * (keyVersion, sender)
 	 *
 	 * @param keyVersion
 	 * @param sender
 	 * @returns
-=======
-	 * Get Additional Authenticated Data for encryption/decryption
-	 * @param channelId - The channel ID
-	 * @param keyVersion - The key version
-	 * @param sender - The sender address
-	 * @returns AAD bytes
->>>>>>> fe04ff2b
 	 */
 	private encryptionAAD(keyVersion: number, sender: string): Uint8Array<ArrayBuffer> {
 		return new Uint8Array(new TextEncoder().encode(keyVersion.toString() + sender));
