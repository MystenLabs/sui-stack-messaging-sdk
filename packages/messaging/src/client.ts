// Copyright (c) Mysten Labs, Inc.
// SPDX-License-Identifier: Apache-2.0
import { Transaction } from '@mysten/sui/transactions';
import type { TransactionResult } from '@mysten/sui/transactions';
import type { Signer } from '@mysten/sui/cryptography';
import { deriveDynamicFieldID } from '@mysten/sui/utils';
import { bcs } from '@mysten/sui/bcs';
<<<<<<< HEAD
import type { ClientWithExtensions, Experimental_SuiClientTypes } from '@mysten/sui/experimental';
import type { WalrusClient } from '@mysten/walrus';
=======
import type {
	Experimental_SuiClientTypes,
} from '@mysten/sui/experimental';
import type { SessionKey } from '@mysten/seal';
>>>>>>> 4c6590d0

import {
	_new as newChannel,
	addEncryptedKey,
	share as shareChannel,
	sendMessage,
	addMembers,
	Channel,
} from './contracts/sui_stack_messaging/channel.js';

import { _new as newAttachment, Attachment } from './contracts/sui_stack_messaging/attachment.js';

import type {
	ChannelMembershipsRequest,
	ChannelMembershipsResponse,
	ChannelMembersResponse,
	ChannelMember,
	CreateChannelFlow,
	CreateChannelFlowGetGeneratedCapsOpts,
	CreateChannelFlowOpts,
	GetLatestMessagesRequest,
	MessagingClientExtensionOptions,
	MessagingClientOptions,
	MessagingCompatibleClient,
	MessagingPackageConfig,
	ParsedChannelObject,
	ParsedMessageObject,
	DecryptMessageResult,
	LazyDecryptAttachmentResult,
	GetChannelMessagesRequest,
	DecryptedChannelObject,
	DecryptedMessagesResponse,
	DecryptedChannelObjectsByAddressResponse,
	GetChannelObjectsByChannelIdsRequest,
} from './types.js';
import {
	MAINNET_MESSAGING_PACKAGE_CONFIG,
	TESTNET_MESSAGING_PACKAGE_CONFIG,
	DEFAULT_SEAL_APPROVE_CONTRACT
} from './constants.js';
import { MessagingClientError } from './error.js';
import type { StorageAdapter } from './storage/adapters/storage.js';
import { WalrusStorageAdapter } from './storage/adapters/walrus/walrus.js';
import type { EncryptedSymmetricKey, SealConfig } from './encryption/types.js';
import { EnvelopeEncryption } from './encryption/envelopeEncryption.js';

import type { RawTransactionArgument } from './contracts/utils/index.js';
import {
	CreatorCap,
	transferToSender as transferCreatorCap,
} from './contracts/sui_stack_messaging/creator_cap.js';
import {
	MemberCap,
	transferMemberCaps,
	transferToRecipient as transferMemberCap,
} from './contracts/sui_stack_messaging/member_cap.js';
import { none as noneConfig } from './contracts/sui_stack_messaging/config.js';
import { Message } from './contracts/sui_stack_messaging/message.js';

export class SuiStackMessagingClient {
	#suiClient: MessagingCompatibleClient;
	#packageConfig: MessagingPackageConfig;
	#storage: (client: MessagingCompatibleClient) => StorageAdapter;
	#envelopeEncryption: EnvelopeEncryption;
	#sealConfig: SealConfig;
	// TODO: Leave the responsibility of caching to the caller
	// #encryptedChannelDEKCache: Map<string, EncryptedSymmetricKey> = new Map(); // channelId --> EncryptedSymmetricKey
	// #channelMessagesTableIdCache: Map<string, string> = new Map<string, string>(); // channelId --> messagesTableId

	private constructor(public options: MessagingClientOptions) {
		this.#suiClient = options.suiClient;
		this.#storage = options.storage;

		// Initialize Seal config with defaults
		this.#sealConfig = {
			threshold: options.sealConfig?.threshold ?? 2, // Default threshold of 2
		};

		// Auto-detect network from client or use package config
		if (!options.packageConfig) {
			const network = this.#suiClient.network;
			switch (network) {
				case 'testnet':
					this.#packageConfig = TESTNET_MESSAGING_PACKAGE_CONFIG;
					break;
				case 'mainnet':
					this.#packageConfig = MAINNET_MESSAGING_PACKAGE_CONFIG;
					break;
				default:
					// Fallback to testnet for unrecognized networks
					this.#packageConfig = TESTNET_MESSAGING_PACKAGE_CONFIG;
					break;
			}
		} else {
			this.#packageConfig = options.packageConfig;
		}

		// Resolve sealApproveContract with defaults (use detected network)
		const detectedNetwork = this.#suiClient.network === 'mainnet' ? 'mainnet' : 'testnet';
		const sealApproveContract = this.#packageConfig.sealApproveContract ??
			DEFAULT_SEAL_APPROVE_CONTRACT[detectedNetwork];

		// Initialize EnvelopeEncryption directly
		this.#envelopeEncryption = new EnvelopeEncryption({
			suiClient: this.#suiClient,
			sealApproveContract,
			sessionKey: options.sessionKey,
			sessionKeyConfig: options.sessionKeyConfig,
			sealConfig: this.#sealConfig,
		});
	}

	static experimental_asClientExtension(options: MessagingClientExtensionOptions) {
		return {
			name: 'messaging' as const,
			register: (client: MessagingCompatibleClient) => {
				const sealClient = client.seal;

				if (!sealClient) {
					throw new MessagingClientError('SealClient extension is required for MessagingClient');
				}

				// Check if storage configuration is provided
				if (!('storage' in options) && !('walrusStorageConfig' in options)) {
					throw new MessagingClientError(
						'Either a custom storage adapter via "storage" option or explicit Walrus storage configuration via "walrusStorageConfig" option must be provided. Fallback to default Walrus endpoints is not supported.',
					);
				}

				// Auto-detect network from the client or use default package config
				let packageConfig = options.packageConfig;
				if (!packageConfig) {
					const network = client.network;
					switch (network) {
						case 'testnet':
							packageConfig = TESTNET_MESSAGING_PACKAGE_CONFIG;
							break;
						case 'mainnet':
							packageConfig = MAINNET_MESSAGING_PACKAGE_CONFIG;
							break;
						default:
							// Fallback to testnet if network is not recognized
							packageConfig = TESTNET_MESSAGING_PACKAGE_CONFIG;
							break;
					}
				}

				// Handle storage configuration
				const storage =
					'storage' in options
						? (c: MessagingCompatibleClient) => options.storage(c)
						: (c: MessagingCompatibleClient) => {
								// WalrusClient is optional - we can use WalrusStorageAdapter without it
								// In the future, when WalrusClient SDK is used, we can check for its presence and use different logic
								return new WalrusStorageAdapter(c, options.walrusStorageConfig);
							};

				return new SuiStackMessagingClient({
					suiClient: client,
					storage,
					packageConfig,
					sessionKey: 'sessionKey' in options ? options.sessionKey : undefined,
					sessionKeyConfig: 'sessionKeyConfig' in options ? options.sessionKeyConfig : undefined,
					sealConfig: options.sealConfig,
				});
			},
		};
	}

	// ===== Private Helper Methods =====

	/**
	 * Get user's member cap ID for a specific channel
	 * @param userAddress - The user's address
	 * @param channelId - The channel ID
	 * @returns Member cap ID
	 */
	async #getUserMemberCapId(userAddress: string, channelId: string): Promise<string> {
		let cursor: string | null = null;
		let hasNextPage = true;

		while (hasNextPage) {
			const memberships = await this.getChannelMemberships({
				address: userAddress,
				cursor,
			});

			const membership = memberships.memberships.find((m) => m.channel_id === channelId);

			if (membership) {
				return membership.member_cap_id;
			}

			cursor = memberships.cursor;
			hasNextPage = memberships.hasNextPage;
		}

		throw new MessagingClientError(`User ${userAddress} is not a member of channel ${channelId}`);
	}

	/**
	 * Get encryption key from channel
	 * @param channel - The channel object
	 * @returns Encrypted symmetric key
	 */
	async #getEncryptionKeyFromChannel(channel: ParsedChannelObject): Promise<EncryptedSymmetricKey> {
		const encryptedKeyBytes = channel.encryption_key_history.latest;
		const keyVersion = channel.encryption_key_history.latest_version;

		return {
			$kind: 'Encrypted' as const,
			encryptedBytes: new Uint8Array(encryptedKeyBytes),
			version: keyVersion,
		};
	}

	/**
	 * Decrypt a message (private method)
	 * @param message - The encrypted message object
	 * @param channelId - The channel ID
	 * @param memberCapId - The member cap ID
	 * @param encryptedKey - The encrypted symmetric key
	 * @returns Decrypted message with lazy-loaded attachments
	 */
	async #decryptMessage(
		message: (typeof Message)['$inferType'],
		channelId: string,
		memberCapId: string,
		encryptedKey: EncryptedSymmetricKey,
	): Promise<DecryptMessageResult> {
		// 1. Decrypt text
		const text = await this.#envelopeEncryption.decryptText({
			encryptedBytes: new Uint8Array(message.ciphertext),
			nonce: new Uint8Array(message.nonce),
			sender: message.sender,
			channelId,
			memberCapId,
			encryptedKey,
		});

		// 2. If no attachments, return early
		if (!message.attachments || message.attachments.length === 0) {
			return { text, attachments: [], sender: message.sender, createdAtMs: message.created_at_ms };
		}

		// 3. Decrypt attachments metadata
		const attachmentsMetadata = await Promise.all(
			message.attachments.map(async (attachment) => {
				// Use the encrypted_metadata field directly - no download needed for metadata
				const metadata = await this.#envelopeEncryption.decryptAttachmentMetadata({
					encryptedBytes: new Uint8Array(attachment.encrypted_metadata),
					nonce: new Uint8Array(attachment.metadata_nonce),
					channelId,
					sender: message.sender,
					encryptedKey,
					memberCapId,
				});

				return {
					metadata,
					attachment, // Keep reference to original attachment
				};
			}),
		);

		// 4. Create lazy-loaded attachmentsData
		const lazyAttachmentsDataPromises: LazyDecryptAttachmentResult[] = attachmentsMetadata.map(
			({ metadata, attachment }) => ({
				...metadata,
				data: this.#createLazyAttachmentDataPromise({
					blobRef: attachment.blob_ref,
					nonce: new Uint8Array(attachment.data_nonce),
					channelId,
					sender: message.sender,
					encryptedKey,
					memberCapId,
				}),
			}),
		);

		return {
			text,
			sender: message.sender,
			createdAtMs: message.created_at_ms,
			attachments: lazyAttachmentsDataPromises,
		};
	}

	// ===== Read Path =====

	/**
	 * Get channel memberships for a user
	 * @param request - Pagination and filter options
	 * @returns Channel memberships with pagination info
	 */
	async getChannelMemberships(
		request: ChannelMembershipsRequest,
	): Promise<ChannelMembershipsResponse> {
		const memberCapsRes = await this.#suiClient.core.getOwnedObjects({
			...request,
			type: MemberCap.name.replace('@local-pkg/sui-stack-messaging', this.#packageConfig.packageId),
		});
		// Filter out any error objects
		const validObjects = memberCapsRes.objects.filter(
			(object): object is Experimental_SuiClientTypes.ObjectResponse => !(object instanceof Error),
		);

		if (validObjects.length === 0) {
			return {
				hasNextPage: memberCapsRes.hasNextPage,
				cursor: memberCapsRes.cursor,
				memberships: [],
			};
		}

		// Get all object contents efficiently
		const contents = await this.#getObjectContents(validObjects);

		// Parse all MemberCaps
		const memberships = await Promise.all(
			contents.map(async (content) => {
				const parsedMemberCap = MemberCap.parse(content);
				return { member_cap_id: parsedMemberCap.id.id, channel_id: parsedMemberCap.channel_id };
			}),
		);

		return {
			hasNextPage: memberCapsRes.hasNextPage,
			cursor: memberCapsRes.cursor,
			memberships,
		};
	}

	/**
	 * Get channel objects for a user (returns decrypted data)
	 * @param request - Pagination and filter options
	 * @returns Decrypted channel objects with pagination info
	 */
	async getChannelObjectsByAddress(
		request: ChannelMembershipsRequest,
	): Promise<DecryptedChannelObjectsByAddressResponse> {
		const membershipsPaginated = await this.getChannelMemberships(request);
		const channelObjects = await this.getChannelObjectsByChannelIds({
			channelIds: membershipsPaginated.memberships.map((m) => m.channel_id),
			userAddress: request.address,
			memberCapIds: membershipsPaginated.memberships.map((m) => m.member_cap_id),
		});

		return {
			hasNextPage: membershipsPaginated.hasNextPage,
			cursor: membershipsPaginated.cursor,
			channelObjects,
		};
	}

	/**
	 * Get channel objects by channel IDs (returns decrypted data)
	 * @param request - Request with channel IDs and user address, and optionally memberCapIds
	 * @returns Decrypted channel objects
	 */
	async getChannelObjectsByChannelIds(
		request: GetChannelObjectsByChannelIdsRequest,
	): Promise<DecryptedChannelObject[]> {
		const { channelIds, userAddress, memberCapIds } = request;

		const channelObjectsRes = await this.#suiClient.core.getObjects({
			objectIds: channelIds,
		});

		const parsedChannels = await Promise.all(
			channelObjectsRes.objects.map(async (object) => {
				if (object instanceof Error || !object.content) {
					throw new MessagingClientError(`Failed to parse Channel object: ${object}`);
				}
				return Channel.parse(await object.content);
			}),
		);

		// Decrypt each channel's last_message if it exists
		const decryptedChannels = await Promise.all(
			parsedChannels.map(async (channel, index) => {
				const decryptedChannel: DecryptedChannelObject = {
					...channel,
					last_message: null,
				};

				// Decrypt last_message if it exists
				if (channel.last_message) {
					try {
						// Use provided memberCapId or fetch it
						const memberCapId =
							memberCapIds?.[index] || (await this.#getUserMemberCapId(userAddress, channel.id.id));
						const encryptedKey = await this.#getEncryptionKeyFromChannel(channel);
						const decryptedMessage = await this.#decryptMessage(
							channel.last_message,
							channel.id.id,
							memberCapId,
							encryptedKey,
						);
						decryptedChannel.last_message = decryptedMessage;
					} catch (error) {
						// If decryption fails, set last_message to null
						console.warn(`Failed to decrypt last message for channel ${channel.id.id}:`, error);
						decryptedChannel.last_message = null;
					}
				}

				return decryptedChannel;
			}),
		);

		return decryptedChannels;
	}

	/**
	 * Get all members of a channel
	 * @param channelId - The channel ID
	 * @returns Channel members with addresses and member cap IDs
	 */
	async getChannelMembers(channelId: string): Promise<ChannelMembersResponse> {
		// 1. Get the channel object to access the auth structure
		const channelObjectsRes = await this.#suiClient.core.getObjects({
			objectIds: [channelId],
		});
		const channelObject = channelObjectsRes.objects[0];
		if (channelObject instanceof Error || !channelObject.content) {
			throw new MessagingClientError(`Failed to parse Channel object: ${channelObject}`);
		}
		const channel = Channel.parse(await channelObject.content);

		// 2. Extract member cap IDs from the auth structure
		const memberCapIds = channel.auth.member_permissions.contents.map((entry) => entry.key);

		if (memberCapIds.length === 0) {
			return { members: [] };
		}

		// 3. Fetch all MemberCap objects
		const memberCapObjects = await this.#suiClient.core.getObjects({
			objectIds: memberCapIds,
		});

		// 4. Parse MemberCap objects and extract member addresses
		const members: ChannelMember[] = [];
		for (const obj of memberCapObjects.objects) {
			if (obj instanceof Error || !obj.content) {
				console.warn('Failed to fetch MemberCap object:', obj);
				continue;
			}

			try {
				const memberCap = MemberCap.parse(await obj.content);

				// Get the owner of the MemberCap object
				if (obj.owner) {
					let memberAddress: string;
					if (obj.owner.$kind === 'AddressOwner') {
						memberAddress = obj.owner.AddressOwner;
					} else if (obj.owner.$kind === 'ObjectOwner') {
						// For object-owned MemberCaps, we can't easily get the address
						// This is a limitation of the current approach
						console.warn('MemberCap is object-owned, skipping:', memberCap.id.id);
						continue;
					} else {
						console.warn('MemberCap has unknown ownership type:', obj.owner);
						continue;
					}

					members.push({
						memberAddress,
						memberCapId: memberCap.id.id,
					});
				}
			} catch (error) {
				console.warn('Failed to parse MemberCap object:', error);
			}
		}

		return { members };
	}

	/**
	 * Get messages from a channel with pagination (returns decrypted messages)
	 * @param request - Request parameters including channelId, userAddress, cursor, limit, and direction
	 * @returns Decrypted messages with pagination info
	 */
	async getChannelMessages({
		channelId,
		userAddress,
		cursor = null,
		limit = 50,
		direction = 'backward',
	}: GetChannelMessagesRequest): Promise<DecryptedMessagesResponse> {
		// 1. Get channel metadata (we need the raw channel object for metadata, not decrypted)
		const channelObjectsRes = await this.#suiClient.core.getObjects({
			objectIds: [channelId],
		});
		const channelObject = channelObjectsRes.objects[0];
		if (channelObject instanceof Error || !channelObject.content) {
			throw new MessagingClientError(`Failed to parse Channel object: ${channelObject}`);
		}
		const channel = Channel.parse(await channelObject.content);

		const messagesTableId = channel.messages.contents.id.id;
		const totalMessagesCount = BigInt(channel.messages_count);

		// 2. Validate inputs
		if (totalMessagesCount === BigInt(0)) {
			return this.#createEmptyMessagesResponse(direction);
		}

		if (cursor !== null && cursor >= totalMessagesCount) {
			throw new MessagingClientError(
				`Cursor ${cursor} is out of bounds. Channel has ${totalMessagesCount} messages.`,
			);
		}

		// 3. Calculate fetch range based on direction and cursor
		const fetchRange = this.#calculateFetchRange({
			cursor,
			limit,
			direction,
			totalMessagesCount,
		});

		// 4. Handle edge cases
		if (fetchRange.startIndex >= fetchRange.endIndex) {
			return this.#createEmptyMessagesResponse(direction);
		}

		// 5. Fetch and parse messages
		const rawMessages = await this.#fetchMessagesInRange(messagesTableId, fetchRange);

		// 6. Decrypt messages
		const memberCapId = await this.#getUserMemberCapId(userAddress, channelId);
		const encryptedKey = await this.#getEncryptionKeyFromChannel(channel);

		const decryptedMessages = await Promise.all(
			rawMessages.map(async (message) => {
				try {
					return await this.#decryptMessage(message, channelId, memberCapId, encryptedKey);
				} catch (error) {
					console.warn(`Failed to decrypt message in channel ${channelId}:`, error);
					// Return a placeholder for failed decryption
					return {
						text: '[Failed to decrypt message]',
						sender: message.sender,
						createdAtMs: message.created_at_ms,
						attachments: [],
					};
				}
			}),
		);

		// 7. Determine next pagination
		const nextPagination = this.#determineNextPagination({
			fetchRange,
			direction,
			totalMessagesCount,
		});

		// 8. Create response
		return {
			messages: decryptedMessages,
			cursor: nextPagination.cursor,
			hasNextPage: nextPagination.hasNextPage,
			direction,
		};
	}

	/**
	 * Get new messages since last polling state (returns decrypted messages)
	 * @param request - Request with channelId, userAddress, pollingState, and limit
	 * @returns New decrypted messages since last poll
	 */
	async getLatestMessages({
		channelId,
		userAddress,
		pollingState,
		limit = 50,
	}: GetLatestMessagesRequest): Promise<DecryptedMessagesResponse> {
		// 1. Get current channel state to check for new messages
		const channelObjectsRes = await this.#suiClient.core.getObjects({
			objectIds: [channelId],
		});
		const channelObject = channelObjectsRes.objects[0];
		if (channelObject instanceof Error || !channelObject.content) {
			throw new MessagingClientError(`Failed to parse Channel object: ${channelObject}`);
		}
		const channel = Channel.parse(await channelObject.content);
		const latestMessageCount = BigInt(channel.messages_count);

		// 2. Check if there are new messages since last poll
		const newMessagesCount = latestMessageCount - pollingState.lastMessageCount;

		if (newMessagesCount === BigInt(0)) {
			// No new messages - return empty response with same cursor
			return {
				messages: [],
				cursor: pollingState.lastCursor,
				hasNextPage: pollingState.lastCursor !== null,
				direction: 'backward',
			};
		}

		// 3. Use unified method to fetch new messages
		// Limit to the number of new messages or the requested limit, whichever is smaller
		const fetchLimit = Math.min(Number(newMessagesCount), limit);

		const response = await this.getChannelMessages({
			channelId,
			userAddress,
			cursor: pollingState.lastCursor,
			limit: fetchLimit,
			direction: 'backward',
		});

		return response;
	}

	// ===== Write Path =====

	/**
	 * Create a channel creation flow
	 *
	 * @usage
	 * ```
	 * const flow = client.createChannelFlow();
	 *
	 * // Step-by-step execution
	 * // 1. build
	 * const tx = flow.build();
	 * // 2. getGeneratedCaps
	 * const { creatorCap, creatorMemberCap, additionalMemberCaps } = await flow.getGeneratedCaps({ digest });
	 * // 3. generateAndAttachEncryptionKey
	 * const { transaction, creatorCap, encryptedKeyBytes } = await flow.generateAndAttachEncryptionKey({ creatorCap, creatorMemberCap });
	 * // 4. getGeneratedEncryptionKey
	 * const { channelId, encryptedKeyBytes } = await flow.getGeneratedEncryptionKey({ creatorCap, encryptedKeyBytes });
	 * ```
	 *
	 * @param opts - Options including creator address and initial members
	 * @returns Channel creation flow with step-by-step methods
	 */
	createChannelFlow({
		creatorAddress,
		initialMemberAddresses,
	}: CreateChannelFlowOpts): CreateChannelFlow {
		const build = () => {
			const tx = new Transaction();
			const config = tx.add(noneConfig());
			const [channel, creatorCap, creatorMemberCap] = tx.add(newChannel({ arguments: { config } }));

			// Add initial members if provided
			let memberCaps: RawTransactionArgument<string> | null = null;
			if (initialMemberAddresses && initialMemberAddresses.length > 0) {
				memberCaps = tx.add(
					addMembers({
						arguments: {
							self: channel,
							memberCap: creatorMemberCap,
							n: initialMemberAddresses.length,
						},
					}),
				);
			}

			// Share the channel and transfer creator cap
			tx.add(shareChannel({ arguments: { self: channel, creatorCap } }));
			// Transfer MemberCaps
			tx.add(
				transferMemberCap({
					arguments: { cap: creatorMemberCap, creatorCap, recipient: creatorAddress },
				}),
			);
			if (memberCaps !== null) {
				tx.add(
					transferMemberCaps({
						arguments: {
							memberAddresses: tx.pure.vector('address', initialMemberAddresses!),
							memberCaps,
							creatorCap,
						},
					}),
				);
			}

			tx.add(transferCreatorCap({ arguments: { self: creatorCap } }));

			return tx;
		};

		const getGeneratedCaps = async ({ digest }: CreateChannelFlowGetGeneratedCapsOpts) => {
			return await this.#getGeneratedCaps(digest);
		};

		const generateAndAttachEncryptionKey = async ({
			creatorCap,
			creatorMemberCap,
		}: Awaited<ReturnType<typeof getGeneratedCaps>>) => {
			// Generate the encrypted channel DEK
			const encryptedKeyBytes = await this.#envelopeEncryption.generateEncryptedChannelDEK({
				channelId: creatorCap.channel_id,
			});

			const tx = new Transaction();

			tx.add(
				addEncryptedKey({
					arguments: {
						self: tx.object(creatorCap.channel_id),
						memberCap: tx.object(creatorMemberCap.id.id),
						newEncryptionKeyBytes: tx.pure.vector('u8', encryptedKeyBytes),
					},
				}),
			);

			return {
				transaction: tx,
				creatorCap,
				encryptedKeyBytes,
			};
		};

		const getGeneratedEncryptionKey = ({
			creatorCap,
			encryptedKeyBytes,
		}: Awaited<ReturnType<typeof generateAndAttachEncryptionKey>>) => {
			return { channelId: creatorCap.channel_id, encryptedKeyBytes };
		};

		const stepResults: {
			build?: ReturnType<typeof build>;
			getGeneratedCaps?: Awaited<ReturnType<typeof getGeneratedCaps>>;
			generateAndAttachEncryptionKey?: Awaited<ReturnType<typeof generateAndAttachEncryptionKey>>;
			getGeneratedEncryptionKey?: never;
		} = {};

		function getResults<T extends keyof typeof stepResults>(
			step: T,
			current: keyof typeof stepResults,
		): NonNullable<(typeof stepResults)[T]> {
			if (!stepResults[step]) {
				throw new Error(`${String(step)} must be executed before calling ${String(current)}`);
			}
			return stepResults[step]!;
		}

		return {
			build: () => {
				if (!stepResults.build) {
					stepResults.build = build();
				}
				return stepResults.build;
			},
			getGeneratedCaps: async (opts: CreateChannelFlowGetGeneratedCapsOpts) => {
				getResults('build', 'getGeneratedCaps');
				stepResults.getGeneratedCaps = await getGeneratedCaps(opts);
				return stepResults.getGeneratedCaps;
			},
			generateAndAttachEncryptionKey: async () => {
				stepResults.generateAndAttachEncryptionKey = await generateAndAttachEncryptionKey(
					getResults('getGeneratedCaps', 'generateAndAttachEncryptionKey'),
				);
				return stepResults.generateAndAttachEncryptionKey.transaction;
			},
			getGeneratedEncryptionKey: () => {
				return getGeneratedEncryptionKey(
					getResults('generateAndAttachEncryptionKey', 'getGeneratedEncryptionKey'),
				);
			},
		};
	}

	/**
	 * Create a send message transaction builder
	 * @param channelId - The channel ID
	 * @param memberCapId - The member cap ID
	 * @param sender - The sender address
	 * @param message - The message text
	 * @param encryptedKey - The encrypted symmetric key
	 * @param attachments - Optional file attachments
	 * @returns Transaction builder function
	 */
	async sendMessage(
		channelId: string,
		memberCapId: string,
		sender: string,
		message: string,
		encryptedKey: EncryptedSymmetricKey,
		attachments?: File[],
	) {
		return async (tx: Transaction) => {
			const channel = tx.object(channelId);
			const memberCap = tx.object(memberCapId);

			// Encrypt the message text
			const { encryptedBytes: ciphertext, nonce: textNonce } =
				await this.#envelopeEncryption.encryptText({
					text: message,
					channelId,
					sender,
					memberCapId,
					encryptedKey,
				});

			// Encrypt and upload attachments
			const attachmentsVec = await this.#createAttachmentsVec(
				tx,
				encryptedKey,
				channelId,
				memberCapId,
				sender,
				attachments,
			);

			tx.add(
				sendMessage({
					package: this.#packageConfig.packageId,
					arguments: {
						self: channel,
						memberCap,
						ciphertext: tx.pure.vector('u8', ciphertext),
						nonce: tx.pure.vector('u8', textNonce),
						attachments: attachmentsVec,
					},
				}),
			);
		};
	}

	async #createAttachmentsVec(
		tx: Transaction,
		encryptedKey: EncryptedSymmetricKey,
		channelId: string,
		memberCapId: string,
		sender: string,
		attachments?: File[],
	): Promise<TransactionResult> {
		const attachmentType = this.#packageConfig.packageId
			? // todo: this needs better handling - it's needed for the integration tests
				Attachment.name.replace('@local-pkg/sui-stack-messaging', this.#packageConfig.packageId)
			: Attachment.name;

		if (!attachments || attachments.length === 0) {
			return tx.moveCall({
				package: '0x1',
				module: 'vector',
				function: 'empty',
				arguments: [],
				typeArguments: [attachmentType],
			});
		}

		// 1. Encrypt all attachment data in parallel
		const encryptedDataPayloads = await Promise.all(
			attachments.map(async (file) => {
				return this.#envelopeEncryption.encryptAttachmentData({
					file,
					channelId,
					memberCapId,
					encryptedKey,
					sender,
				});
			}),
		);

		// 2. Upload encrypted data to storage in parallel
		const attachmentRefs = await this.#storage(this.#suiClient).upload(
			encryptedDataPayloads.map((p) => p.encryptedBytes),
			{ storageType: 'quilts' },
		);

		// 3. Encrypt all metadata in parallel
		const encryptedMetadataPayloads = await Promise.all(
			attachments.map((file) => {
				return this.#envelopeEncryption.encryptAttachmentMetadata({
					file,
					channelId,
					memberCapId,
					encryptedKey,
					sender,
				});
			}),
		);

		// 4. Build the move vector for the transaction
		return tx.makeMoveVec({
			type: attachmentType,
			elements: attachmentRefs.ids.map((blobRef, i) => {
				const dataNonce = encryptedDataPayloads[i].nonce;
				const metadata = encryptedMetadataPayloads[i];
				const metadataNonce = metadata.nonce;
				return tx.add(
					newAttachment({
						package: this.#packageConfig.packageId,
						arguments: {
							blobRef: tx.pure.string(blobRef),
							encryptedMetadata: tx.pure.vector('u8', metadata.encryptedBytes),
							dataNonce: tx.pure.vector('u8', dataNonce),
							metadataNonce: tx.pure.vector('u8', metadataNonce),
							keyVersion: tx.pure('u32', encryptedKey.version),
						},
					}),
				);
			}),
		});
	}

	/**
	 * Execute a send message transaction
	 * @param params - Transaction parameters including signer, channelId, memberCapId, message, and encryptedKey
	 * @returns Transaction digest and message ID
	 */
	async executeSendMessageTransaction({
		signer,
		channelId,
		memberCapId,
		message,
		attachments,
		encryptedKey,
	}: {
		channelId: string;
		memberCapId: string;
		message: string;
		encryptedKey: EncryptedSymmetricKey;
		attachments?: File[];
	} & { signer: Signer }): Promise<{ digest: string; messageId: string }> {
		const tx = new Transaction();
		const sendMessageTxBuilder = await this.sendMessage(
			channelId,
			memberCapId,
			signer.toSuiAddress(),
			message,
			encryptedKey,
			attachments,
		);
		await sendMessageTxBuilder(tx);
		const { digest, effects } = await this.#executeTransaction(tx, signer, 'send message', true);

		const messageId = effects.changedObjects.find((obj) => obj.idOperation === 'Created')?.id;
		if (messageId === undefined) {
			throw new MessagingClientError('Message id not found on the transaction effects');
		}

		return { digest, messageId };
	}

	/**
	 * Update the external SessionKey instance (useful for React context updates)
	 * Only works when the client was configured with an external SessionKey
	 */
	updateSessionKey(newSessionKey: SessionKey): void {
		this.#envelopeEncryption.updateSessionKey(newSessionKey);
	}

	/**
	 * Force refresh the managed SessionKey (useful for testing or manual refresh)
	 * Only works when the client was configured with SessionKeyConfig
	 */
	async refreshSessionKey(): Promise<SessionKey> {
		return this.#envelopeEncryption.refreshSessionKey();
	}

	/**
	 * Execute a create channel transaction
	 * @param params - Transaction parameters including signer and optional initial members
	 * @returns Transaction digest, channel ID, creator cap ID, and encrypted key
	 */
	async executeCreateChannelTransaction({
		signer,
		initialMembers,
	}: {
		initialMembers?: string[];
	} & { signer: Signer }): Promise<{
		digest: string;
		channelId: string;
		creatorCapId: string;
		encryptedKeyBytes: Uint8Array<ArrayBuffer>;
	}> {
		const flow = this.createChannelFlow({
			creatorAddress: signer.toSuiAddress(),
			initialMemberAddresses: initialMembers,
		});

		// Step 1: Build and execute the channel creation transaction
		const channelTx = flow.build();
		const { digest: channelDigest } = await this.#executeTransaction(
			channelTx,
			signer,
			'create channel',
		);

		// Step 2: Get the creator cap from the transaction
		const {
			creatorCap,
			creatorMemberCap,
			additionalMemberCaps: _,
		} = await flow.getGeneratedCaps({
			digest: channelDigest,
		});

		// Step 3: Generate and attach encryption key
		const attachKeyTx = await flow.generateAndAttachEncryptionKey({ creatorMemberCap });
		const { digest: keyDigest } = await this.#executeTransaction(
			attachKeyTx,
			signer,
			'attach encryption key',
		);

		// Step 4: Get the encrypted key bytes
		const { channelId, encryptedKeyBytes } = flow.getGeneratedEncryptionKey();

		return { digest: keyDigest, creatorCapId: creatorCap.id.id, channelId, encryptedKeyBytes };
	}

	// ===== Private Methods =====
	async #executeTransaction(
		transaction: Transaction,
		signer: Signer,
		action: string,
		waitForTransaction: boolean = true,
	) {
		transaction.setSenderIfNotSet(signer.toSuiAddress());

		const { digest, effects } = await signer.signAndExecuteTransaction({
			transaction,
			client: this.#suiClient,
		});

		if (effects?.status.error) {
			throw new MessagingClientError(`Failed to ${action} (${digest}): ${effects?.status.error}`);
		}

		if (waitForTransaction) {
			await this.#suiClient.core.waitForTransaction({
				digest,
			});
		}

		return { digest, effects };
	}

	async #getGeneratedCaps(digest: string) {
		const creatorCapType = CreatorCap.name.replace(
			'@local-pkg/sui-stack-messaging',
			this.#packageConfig.packageId,
		);
		const creatorMemberCapType = MemberCap.name.replace(
			'@local-pkg/sui-stack-messaging',
			this.#packageConfig.packageId,
		);
		const additionalMemberCapType = MemberCap.name.replace(
			'@local-pkg/sui-stack-messaging',
			this.#packageConfig.packageId,
		);

		const {
			transaction: { effects },
		} = await this.#suiClient.core.waitForTransaction({
			digest,
		});

		const createdObjectIds = effects?.changedObjects
			.filter((object) => object.idOperation === 'Created')
			.map((object) => object.id);

		const createdObjects = await this.#suiClient.core.getObjects({
			objectIds: createdObjectIds,
		});

		const suiCreatorCapObject = createdObjects.objects.find(
			(object) => !(object instanceof Error) && object.type === creatorCapType,
		);

		if (suiCreatorCapObject instanceof Error || !suiCreatorCapObject) {
			throw new MessagingClientError(
				`CreatorCap object not found in transaction effects for transaction (${digest})`,
			);
		}

		const creatorCapParsed = CreatorCap.parse(await suiCreatorCapObject.content);

		const suiCreatorMemberCapObject = createdObjects.objects.find(
			(object) =>
				!(object instanceof Error) &&
				object.type === creatorMemberCapType &&
				// only get the creator's member cap
				object.owner.$kind === 'AddressOwner' &&
				suiCreatorCapObject.owner.$kind === 'AddressOwner' &&
				object.owner.AddressOwner === suiCreatorCapObject.owner.AddressOwner,
		);

		if (suiCreatorMemberCapObject instanceof Error || !suiCreatorMemberCapObject) {
			throw new MessagingClientError(
				`CreatorMemberCap object not found in transaction effects for transaction (${digest})`,
			);
		}

		const creatorMemberCapParsed = MemberCap.parse(await suiCreatorMemberCapObject.content);

		const suiAdditionalMemberCapsObjects = createdObjects.objects.filter(
			(object) => !(object instanceof Error) && object.type === additionalMemberCapType,
		);

		// exclude the creator's member cap from the additional member caps
		const additionalMemberCapsParsed = await Promise.all(
			suiAdditionalMemberCapsObjects.map(async (object) => {
				if (object instanceof Error) {
					throw new MessagingClientError(
						`AdditionalMemberCap object not found in transaction effects for transaction (${digest})`,
					);
				}
				return MemberCap.parse(await object.content);
			}),
		);
		additionalMemberCapsParsed.filter((cap) => cap.id.id !== creatorMemberCapParsed.id.id);

		return {
			creatorCap: creatorCapParsed,
			creatorMemberCap: creatorMemberCapParsed,
			additionalMemberCaps: additionalMemberCapsParsed,
		};
	}

	// Derive the message IDs from the given range
	// Note: messages = TableVec<Message>
	// --> TableVec{contents: Table<u64, Message>}
	#deriveMessageIDsFromRange(messagesTableId: string, startIndex: bigint, endIndex: bigint) {
		const messageIDs: string[] = [];

		for (let i = startIndex; i < endIndex; i++) {
			messageIDs.push(deriveDynamicFieldID(messagesTableId, 'u64', bcs.U64.serialize(i).toBytes()));
		}

		return messageIDs;
	}

	// Parse the message objects response
	// Note: the given message objects response
	// is in the form of dynamic_field::Field<u64, Message>
	async #parseMessageObjects(
		messageObjects: Experimental_SuiClientTypes.GetObjectsResponse,
	): Promise<ParsedMessageObject[]> {
		const DynamicFieldMessage = bcs.struct('DynamicFieldMessage', {
			id: bcs.Address, // UID is represented as an address
			name: bcs.U64, // the key (message index)
			value: Message, // the actual Message
		});

		const parsedMessageObjects = await Promise.all(
			messageObjects.objects.map(async (object) => {
				if (object instanceof Error || !object.content) {
					throw new MessagingClientError(`Failed to parse message object: ${object}`);
				}
				const content = await object.content;
				// Parse the dynamic field wrapper
				const dynamicField = DynamicFieldMessage.parse(content);

				// Extract the actual Message from the value field
				return dynamicField.value;
			}),
		);

		return parsedMessageObjects;
	}

	async #createLazyAttachmentDataPromise({
		channelId,
		memberCapId,
		sender,
		encryptedKey,
		blobRef,
		nonce,
	}: {
		channelId: string;
		memberCapId: string;
		sender: string;
		encryptedKey: EncryptedSymmetricKey;
		blobRef: string;
		nonce: Uint8Array;
	}): Promise<Uint8Array<ArrayBuffer>> {
		const downloadAndDecrypt = async (): Promise<Uint8Array<ArrayBuffer>> => {
			// Download the encrypted data
			const [encryptedData] = await this.#storage(this.#suiClient).download([blobRef]);

			// Decrypt the data
			const decryptedData = await this.#envelopeEncryption.decryptAttachmentData({
				encryptedBytes: new Uint8Array(encryptedData),
				nonce: new Uint8Array(nonce),
				channelId,
				memberCapId,
				sender,
				encryptedKey,
			});

			return decryptedData.data;
		};

		return new Promise((resolve, reject) => {
			downloadAndDecrypt().then(resolve).catch(reject);
		});
	}

	/**
	 * Calculate the range of message indices to fetch
	 */
	#calculateFetchRange({
		cursor,
		limit,
		direction,
		totalMessagesCount,
	}: {
		cursor: bigint | null;
		limit: number;
		direction: 'backward' | 'forward';
		totalMessagesCount: bigint;
	}): { startIndex: bigint; endIndex: bigint } {
		const limitBigInt = BigInt(limit);

		if (direction === 'backward') {
			// Fetch messages in descending order (newest first)
			if (cursor === null) {
				// First request - get latest messages
				const startIndex =
					totalMessagesCount > limitBigInt ? totalMessagesCount - limitBigInt : BigInt(0);
				return {
					startIndex,
					endIndex: totalMessagesCount,
				};
			}
			// Subsequent requests - get older messages
			const endIndex = cursor; // Cursor is exclusive in backward direction
			const startIndex = endIndex > limitBigInt ? endIndex - limitBigInt : BigInt(0);
			return {
				startIndex,
				endIndex,
			};
		}
		// Fetch messages in ascending order (oldest first)
		if (cursor === null) {
			// First request - get oldest messages
			const endIndex = totalMessagesCount > limitBigInt ? limitBigInt : totalMessagesCount;
			return {
				startIndex: BigInt(0),
				endIndex,
			};
		}
		// Subsequent requests - get newer messages
		const startIndex = cursor + BigInt(1); // Cursor is inclusive in forward direction
		const endIndex =
			startIndex + limitBigInt > totalMessagesCount ? totalMessagesCount : startIndex + limitBigInt;
		return {
			startIndex,
			endIndex,
		};
	}

	/**
	 * Fetch messages in the specified range
	 */
	async #fetchMessagesInRange(
		messagesTableId: string,
		range: { startIndex: bigint; endIndex: bigint },
	): Promise<ParsedMessageObject[]> {
		const messageIds = this.#deriveMessageIDsFromRange(
			messagesTableId,
			range.startIndex,
			range.endIndex,
		);

		if (messageIds.length === 0) {
			return [];
		}

		const messageObjects = await this.#suiClient.core.getObjects({ objectIds: messageIds });
		return await this.#parseMessageObjects(messageObjects);
	}

	/**
	 * Create a messages response with pagination info
	 */
	#determineNextPagination({
		fetchRange,
		direction,
		totalMessagesCount,
	}: {
		fetchRange: { startIndex: bigint; endIndex: bigint };
		direction: 'backward' | 'forward';
		totalMessagesCount: bigint;
	}): { cursor: bigint | null; hasNextPage: boolean } {
		// Determine next cursor and hasNextPage based on direction
		let nextCursor: bigint | null = null;
		let hasNextPage = false;

		if (direction === 'backward') {
			// For backward direction, cursor points to the oldest message we fetched (exclusive)
			nextCursor = fetchRange.startIndex > BigInt(0) ? fetchRange.startIndex : null;
			hasNextPage = fetchRange.startIndex > BigInt(0);
		} else {
			// For forward direction, cursor points to the newest message we fetched (inclusive)
			nextCursor =
				fetchRange.endIndex < totalMessagesCount ? fetchRange.endIndex - BigInt(1) : null;
			hasNextPage = fetchRange.endIndex < totalMessagesCount;
		}

		return {
			cursor: nextCursor,
			hasNextPage,
		};
	}

	/**
	 * Create an empty messages response
	 */
	#createEmptyMessagesResponse(direction: 'backward' | 'forward'): DecryptedMessagesResponse {
		return {
			messages: [],
			cursor: null,
			hasNextPage: false,
			direction,
		};
	}
	/**
	 * Helper method to get object contents, handling both SuiClient and SuiGrpcClient
	 */
	async #getObjectContents(
		objects: Experimental_SuiClientTypes.ObjectResponse[],
	): Promise<Uint8Array[]> {
		// First, try to get all contents directly (works for SuiClient)
		const contentPromises = objects.map(async (object) => {
			try {
				return await object.content;
			} catch (error) {
				// If this is the gRPC error, we'll handle it below
				if (
					error instanceof Error &&
					error.message.includes('GRPC does not return object contents')
				) {
					return null; // Mark for batch fetching
				}
				throw error;
			}
		});

		const contents = await Promise.all(contentPromises);

		// Check if any failed with the gRPC error
		const needsBatchFetch = contents.some((content) => content === null);

		if (needsBatchFetch) {
			// Batch fetch all objects that need content
			const objectIds = objects.map((obj) => obj.id);
			const objectResponses = await this.#suiClient.core.getObjects({ objectIds });

			// Map the results back to the original order and await the content
			const batchContents = await Promise.all(
				objectResponses.objects.map(async (obj) => {
					if (obj instanceof Error || !obj.content) {
						throw new MessagingClientError(`Failed to fetch object content: ${obj}`);
					}
					return await obj.content;
				}),
			);

			return batchContents;
		}

		// Filter out null values and return
		return contents.filter((content): content is Uint8Array => content !== null);
	}
}<|MERGE_RESOLUTION|>--- conflicted
+++ resolved
@@ -5,15 +5,8 @@
 import type { Signer } from '@mysten/sui/cryptography';
 import { deriveDynamicFieldID } from '@mysten/sui/utils';
 import { bcs } from '@mysten/sui/bcs';
-<<<<<<< HEAD
-import type { ClientWithExtensions, Experimental_SuiClientTypes } from '@mysten/sui/experimental';
-import type { WalrusClient } from '@mysten/walrus';
-=======
-import type {
-	Experimental_SuiClientTypes,
-} from '@mysten/sui/experimental';
+import type { Experimental_SuiClientTypes } from '@mysten/sui/experimental';
 import type { SessionKey } from '@mysten/seal';
->>>>>>> 4c6590d0
 
 import {
 	_new as newChannel,
@@ -52,7 +45,7 @@
 import {
 	MAINNET_MESSAGING_PACKAGE_CONFIG,
 	TESTNET_MESSAGING_PACKAGE_CONFIG,
-	DEFAULT_SEAL_APPROVE_CONTRACT
+	DEFAULT_SEAL_APPROVE_CONTRACT,
 } from './constants.js';
 import { MessagingClientError } from './error.js';
 import type { StorageAdapter } from './storage/adapters/storage.js';
@@ -113,8 +106,8 @@
 
 		// Resolve sealApproveContract with defaults (use detected network)
 		const detectedNetwork = this.#suiClient.network === 'mainnet' ? 'mainnet' : 'testnet';
-		const sealApproveContract = this.#packageConfig.sealApproveContract ??
-			DEFAULT_SEAL_APPROVE_CONTRACT[detectedNetwork];
+		const sealApproveContract =
+			this.#packageConfig.sealApproveContract ?? DEFAULT_SEAL_APPROVE_CONTRACT[detectedNetwork];
 
 		// Initialize EnvelopeEncryption directly
 		this.#envelopeEncryption = new EnvelopeEncryption({
