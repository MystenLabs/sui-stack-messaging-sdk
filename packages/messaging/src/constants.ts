--- conflicted
+++ resolved
@@ -1,9 +1,6 @@
-<<<<<<< HEAD
 // Copyright (c) Mysten Labs, Inc.
 // SPDX-License-Identifier: Apache-2.0
-=======
-import { SealApproveContract } from './encryption/types.js';
->>>>>>> 4c6590d0
+import type { SealApproveContract } from './encryption/types.js';
 import type { MessagingPackageConfig } from './types.js';
 
 // Default Seal approve contract configurations - uses same package ID as messaging
