--- conflicted
+++ resolved
@@ -8,13 +8,8 @@
 export class WalrusStorageAdapter implements StorageAdapter {
 	constructor(
 		// Client parameter kept for future implementation - currently unused
-<<<<<<< HEAD
 		// @ts-expect-error TS6138 - intentionally unused parameter for future implementation
-		private readonly _client: ClientWithExtensions<{ walrus: WalrusClient }>,
-=======
-		// @ts-ignore TS6138 - intentionally unused parameter for future implementation
 		private readonly _client: ClientWithExtensions<{ walrus?: WalrusClient }>,
->>>>>>> 4c6590d0
 		private readonly config: StorageConfig,
 	) {}
 
