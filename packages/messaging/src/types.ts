--- conflicted
+++ resolved
@@ -37,32 +37,16 @@
 
 // Storage variants (mutually exclusive)
 type StorageOptions =
-	| { storage: (client: ClientWithExtensions<any>) => StorageAdapter }
+	| { storage: (client: MessagingCompatibleClient) => StorageAdapter }
 	| { walrusStorageConfig: StorageConfig };
 
 // Seal session key variants (mutually exclusive)
-type SealSessionKeyOptions =
-	| { sessionKey: SessionKey }
-	| { sessionKeyConfig: SessionKeyConfig };
+type SealSessionKeyOptions = { sessionKey: SessionKey } | { sessionKeyConfig: SessionKeyConfig };
 
 // Final type combining all variants with compile-time safety
-export type MessagingClientExtensionOptions =
-<<<<<<< HEAD
-	| {
-			packageConfig?: MessagingPackageConfig;
-			network?: 'mainnet' | 'testnet';
-			storage?: (client: MessagingCompatibleClient) => StorageAdapter;
-			sessionKeyConfig?: SessionKeyConfig;
-	  }
-	| {
-			packageConfig?: MessagingPackageConfig;
-			network?: 'mainnet' | 'testnet';
-			storage?: (client: MessagingCompatibleClient) => StorageAdapter;
-			sessionKey?: SessionKey;
-	  };
-=======
-	BaseMessagingClientExtensionOptions & StorageOptions & SealSessionKeyOptions;
->>>>>>> 4c6590d0
+export type MessagingClientExtensionOptions = BaseMessagingClientExtensionOptions &
+	StorageOptions &
+	SealSessionKeyOptions;
 
 export interface MessagingClientOptions {
 	suiClient: MessagingCompatibleClient;
