--- conflicted
+++ resolved
@@ -132,31 +132,9 @@
           "0xb...",
         weight: 1,
       },
-<<<<<<< HEAD
-    ],
-  })
-).$extend(
-  SuiStackMessagingClient.experimental_asClientExtension({
-    sessionKeyConfig: {
-      address: "0x...",
-      ttlMin: 30,
-    },
-    walrusStorageConfig: {
-      publisher: "https://publisher.walrus-testnet.walrus.space", // provide your preferred publisher URL
-      aggregator: "https://aggregator.walrus-testnet.walrus.space", // provide your preferred aggregator URL
-      epochs: 1,
-    },
-    sealConfig: {
-      threshold: 2,
-    },
-    packageConfig: { ... }, // smart contract specific to your app
-  })
-);
-=======
       packageConfig: { ... }, // if using smart contract specific to your app
     })
   );
->>>>>>> 3f5e41a6
 
 // Now you have: client.core, client.seal, client.messaging
 ```
